<<<<<<< HEAD
// A mapping of each category/topic to a specific background color
export const categoryColors: Record<string, string> = {
  // Main categories - full spectrum
  'Music': '#6200EA',           // Deep Purple
  'Entertainment': '#FF4081',   // Pink
  'Science': '#00B8D4',         // Cyan
  'History': '#D500F9',         // Purple
  'Pop Culture': '#FFD600',     // Yellow
  'Miscellaneous': '#FF9800',   // Orange
  'Literature': '#D50000',      // Red
  'Technology': '#304FFE',      // Indigo
  'Arts': '#F50057',            // Pink
  'Culture': '#9C27B0',         // Purple
  'Politics': '#651FFF',        // Deep Purple
  'Geography': '#00C853',       // Green
  'Chemistry': '#00BCD4',       // Cyan
  'Countries': '#3F51B5',       // Indigo
  'Nature': '#64DD17',          // Light Green
  'Biology': '#00C853',         // Green
  'Physics': '#FFD600',         // Yellow
  'Environment': '#4CAF50',     // Green
  'Ancient History': '#9C27B0', // Purple
  'Language': '#2962FF',        // Blue
  'Modern History': '#7E57C2',  // Deep Purple
  'Sports': '#FF6D00',          // Orange
  'Art': '#F50057',             // Pink
  'Astronomy': '#673AB7',       // Deep Purple
  'Engineering': '#FF5722',     // Deep Orange
  'Mathematics': '#00BFA5',     // Teal
  'General Knowledge': '#00BFA5', // Teal
  'Food and Drink': '#FF3D00',  // Deep Orange
  'Computers': '#0288D1',       // Light Blue
  'Math': '#00BFA5',            // Teal
  'Food': '#FF3D00',            // Deep Orange
  
  // Special categories
  'Modern Cinema': '#C51162',   // Pink
  'Mythology': '#AA00FF',       // Purple
  'Animals': '#76FF03',         // Light Green
  
  // Additional categories
  'Science Fiction': '#009688', // Teal
  'Video Games': '#AA00FF',     // Purple
  'Anime & Manga': '#E040FB',   // Light Purple
  'Architecture': '#FFB300',    // Amber
  'Business & Economics': '#00C853', // Green
  'Health & Medicine': '#D50000', // Red
  'Religion': '#3D5AFE',        // Indigo
  'Fashion': '#F50057',         // Pink
  'Transportation': '#2979FF',  // Blue
  'Space & Astronomy': '#6200EA', // Deep Purple
  'Comics & Superheroes': '#FF1744', // Red
  'Board Games': '#00E676',     // Green
  
  // Default fallback color
  'default': '#455A64'          // Blue Grey
};

// Import category colors from NeonColors for consistency
import { NeonCategoryColors, getCategoryColor as getNeonColor } from '@/constants/NeonColors';

// Function to get a color based on category
export function getCategoryColor(category: string, isNeonTheme = false): string {
  // If in neon theme, use the hex color from neon category colors
  if (isNeonTheme) {
    // Use the helper function from NeonColors
    return getNeonColor(category).hex;
  }
  
  // For standard theme, use the original colors
  // Try to get direct match
  if (categoryColors[category]) {
    return categoryColors[category];
=======
// Define colors for different topic categories
export const topicColors: Record<string, string> = {
  // Academic topics
  'Science': '#4CAF50',          // Green
  'History': '#FFC107',          // Amber
  'Geography': '#2196F3',        // Blue
  'Literature': '#9C27B0',       // Purple
  'Math': '#F44336',             // Red
  'Art': '#FF9800',              // Orange
  'Arts': '#FF9800',             // Orange (alias)
  'Music': '#E91E63',            // Pink
  'Technology': '#607D8B',       // Blue Gray
  'Engineering': '#795548',      // Brown
  'Nature': '#8BC34A',           // Light Green
  'Politics': '#9E9E9E',         // Gray
  'Sports': '#03A9F4',           // Light Blue
  'Movies': '#673AB7',           // Deep Purple
  'Entertainment': '#673AB7',    // Deep Purple (alias)
  'Miscellaneous': '#795548',    // Brown
  'General Knowledge': '#009688', // Teal
  'Pop Culture': '#FF5722',      // Deep Orange
  
  // Default color for unknown topics
  'default': '#009688'           // Teal
};

// Function to get a color for a given topic
// Renamed from getCategoryColor but keeping parameter name for backward compatibility
export function getTopicColor(category: string): string {
  // Try direct match first (case insensitive)
  const lowerCategory = category.toLowerCase();
  
  // Exact match (case-insensitive)
  if (topicColors[category]) {
    return topicColors[category];
>>>>>>> 0de999b2
  }
  
  // Try partial match (if "History" isn't found, but "American History" is provided, use History's color)
  const partialMatch = Object.keys(topicColors).find(key => 
    lowerCategory.includes(key.toLowerCase()) || key.toLowerCase().includes(lowerCategory)
  );
  
  if (partialMatch) {
    console.log(`Using color for "${partialMatch}" as a match for "${category}"`);
    return topicColors[partialMatch];
  }
  
  // Default fallback color
  return topicColors.default;
}

// Export old function name for backward compatibility
export const getCategoryColor = getTopicColor; <|MERGE_RESOLUTION|>--- conflicted
+++ resolved
@@ -1,6 +1,9 @@
-<<<<<<< HEAD
-// A mapping of each category/topic to a specific background color
-export const categoryColors: Record<string, string> = {
+// Import category colors from NeonColors for consistency
+import { NeonCategoryColors, getCategoryColor as getNeonColor } from '@/constants/NeonColors';
+import { useTheme } from '@/src/context/ThemeContext';
+
+// A mapping of each topic to a specific background color
+export const topicColors: Record<string, string> = {
   // Main categories - full spectrum
   'Music': '#6200EA',           // Deep Purple
   'Entertainment': '#FF4081',   // Pink
@@ -38,69 +41,16 @@
   'Modern Cinema': '#C51162',   // Pink
   'Mythology': '#AA00FF',       // Purple
   'Animals': '#76FF03',         // Light Green
-  
-  // Additional categories
-  'Science Fiction': '#009688', // Teal
-  'Video Games': '#AA00FF',     // Purple
-  'Anime & Manga': '#E040FB',   // Light Purple
-  'Architecture': '#FFB300',    // Amber
-  'Business & Economics': '#00C853', // Green
-  'Health & Medicine': '#D50000', // Red
-  'Religion': '#3D5AFE',        // Indigo
-  'Fashion': '#F50057',         // Pink
-  'Transportation': '#2979FF',  // Blue
-  'Space & Astronomy': '#6200EA', // Deep Purple
-  'Comics & Superheroes': '#FF1744', // Red
-  'Board Games': '#00E676',     // Green
+  'Movies': '#673AB7',          // Deep Purple
   
   // Default fallback color
   'default': '#455A64'          // Blue Grey
 };
 
-// Import category colors from NeonColors for consistency
-import { NeonCategoryColors, getCategoryColor as getNeonColor } from '@/constants/NeonColors';
-
-// Function to get a color based on category
-export function getCategoryColor(category: string, isNeonTheme = false): string {
-  // If in neon theme, use the hex color from neon category colors
-  if (isNeonTheme) {
-    // Use the helper function from NeonColors
-    return getNeonColor(category).hex;
-  }
-  
-  // For standard theme, use the original colors
-  // Try to get direct match
-  if (categoryColors[category]) {
-    return categoryColors[category];
-=======
-// Define colors for different topic categories
-export const topicColors: Record<string, string> = {
-  // Academic topics
-  'Science': '#4CAF50',          // Green
-  'History': '#FFC107',          // Amber
-  'Geography': '#2196F3',        // Blue
-  'Literature': '#9C27B0',       // Purple
-  'Math': '#F44336',             // Red
-  'Art': '#FF9800',              // Orange
-  'Arts': '#FF9800',             // Orange (alias)
-  'Music': '#E91E63',            // Pink
-  'Technology': '#607D8B',       // Blue Gray
-  'Engineering': '#795548',      // Brown
-  'Nature': '#8BC34A',           // Light Green
-  'Politics': '#9E9E9E',         // Gray
-  'Sports': '#03A9F4',           // Light Blue
-  'Movies': '#673AB7',           // Deep Purple
-  'Entertainment': '#673AB7',    // Deep Purple (alias)
-  'Miscellaneous': '#795548',    // Brown
-  'General Knowledge': '#009688', // Teal
-  'Pop Culture': '#FF5722',      // Deep Orange
-  
-  // Default color for unknown topics
-  'default': '#009688'           // Teal
-};
+// For backward compatibility
+export const categoryColors = topicColors;
 
 // Function to get a color for a given topic
-// Renamed from getCategoryColor but keeping parameter name for backward compatibility
 export function getTopicColor(category: string): string {
   // Try direct match first (case insensitive)
   const lowerCategory = category.toLowerCase();
@@ -108,7 +58,6 @@
   // Exact match (case-insensitive)
   if (topicColors[category]) {
     return topicColors[category];
->>>>>>> 0de999b2
   }
   
   // Try partial match (if "History" isn't found, but "American History" is provided, use History's color)
@@ -125,5 +74,18 @@
   return topicColors.default;
 }
 
-// Export old function name for backward compatibility
-export const getCategoryColor = getTopicColor; +// Function to get a color with neon theme support
+export function getTopicColorWithTheme(category: string, isNeonTheme = false): string {
+  // If in neon theme, use the hex color from neon category colors
+  if (isNeonTheme) {
+    // Use the helper function from NeonColors
+    return getNeonColor(category).hex;
+  }
+  
+  // For standard theme, use the standard topic colors
+  return getTopicColor(category);
+}
+
+// Export old function names for backward compatibility
+export const getCategoryColor = getTopicColor;
+export const getCategoryColorWithTheme = getTopicColorWithTheme; 