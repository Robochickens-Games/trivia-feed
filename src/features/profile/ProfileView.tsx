--- conflicted
+++ resolved
@@ -10,11 +10,8 @@
   ScrollView,
   Platform,
   Modal,
-<<<<<<< HEAD
   Animated,
   ViewStyle,
-=======
->>>>>>> 0de999b2
 } from 'react-native';
 import { useAuth } from '../../context/AuthContext';
 import { supabase } from '../../lib/supabaseClient';
@@ -32,12 +29,9 @@
 import { router } from 'expo-router';
 import { colors } from '../../theme';
 import Button from '../../components/ui/Button';
-<<<<<<< HEAD
 import ThemeToggle from '@/src/components/ThemeToggle';
 import { useTheme } from '@/src/context/ThemeContext';
-=======
 import { useAppSelector } from '../../store/hooks';
->>>>>>> 0de999b2
 
 // Add interface for countries
 interface Country {
@@ -48,6 +42,7 @@
 const ProfileView: React.FC = () => {
   const { user, signOut, updateProfile, isLoading: authLoading, isGuest, resendConfirmationEmail } = useAuth();
   const [fullName, setFullName] = useState('');
+  const [username, setUsername] = useState('');
   const [avatarUrl, setAvatarUrl] = useState('');
   const [country, setCountry] = useState('');
   const [isEditing, setIsEditing] = useState(false);
@@ -59,16 +54,13 @@
   const colorScheme = useColorScheme() ?? 'dark';
   const isDark = colorScheme === 'dark';
   const [localIsGuest, setLocalIsGuest] = useState(false);
-<<<<<<< HEAD
   const [formChanged, setFormChanged] = useState(false);
   const { currentTheme, themeDefinition } = useTheme();
-=======
   const [showEmailModal, setShowEmailModal] = useState(false);
   const [emailForConfirmation, setEmailForConfirmation] = useState('');
   
   // Get user profile data from Redux store
   const userProfile = useAppSelector(state => state.trivia.userProfile);
->>>>>>> 0de999b2
   
   // Tooltip state
   const [showScrollTooltip, setShowScrollTooltip] = useState(false);
@@ -688,7 +680,6 @@
     }
   };
 
-<<<<<<< HEAD
   /* Add style helper for web buttons */
   const getWebButtonStyle = (): ViewStyle => {
     // Centralized styling for all buttons on web platform
@@ -727,22 +718,6 @@
   const dismissTooltip = async () => {
     // Tooltip dismissal disabled as per user request
     setShowScrollTooltip(false);
-=======
-  // Update the handleResendConfirmation function to use the resendConfirmationEmail from props
-  const handleResendConfirmation = async () => {
-    if (!emailForConfirmation || !emailForConfirmation.includes('@')) {
-      Alert.alert('Error', 'Please enter a valid email address');
-      return;
-    }
-    
-    try {
-      await resendConfirmationEmail(emailForConfirmation);
-      setShowEmailModal(false);
-      setEmailForConfirmation('');
-    } catch (error) {
-      console.error('Failed to resend confirmation:', error);
-    }
->>>>>>> 0de999b2
   };
 
   const profileStyles = StyleSheet.create({
@@ -941,7 +916,36 @@
       backgroundColor: 'rgba(0, 0, 0, 0.5)',
       justifyContent: 'center',
       alignItems: 'center',
-<<<<<<< HEAD
+      padding: 15,
+      borderBottomWidth: 1,
+      borderBottomColor: 'rgba(255, 255, 255, 0.1)',
+    },
+    pickerTitle: {
+      fontSize: 18,
+      color: 'white',
+      fontWeight: '600',
+    },
+    pickerCancel: {
+      color: '#ff5c5c',
+      fontSize: 16,
+    },
+    pickerDone: {
+      color: '#007aff',
+      fontSize: 16,
+    },
+    pickerIOS: {
+      height: 215,
+    },
+    buttonRow: {
+      flexDirection: 'row',
+      justifyContent: 'space-between',
+      marginTop: 20,
+    },
+    actionButton: {
+      flex: 1,
+      paddingVertical: 12,
+      borderRadius: 8,
+      alignItems: 'center',
       marginHorizontal: 5,
     },
     cancelButton: {
@@ -962,25 +966,12 @@
     loadingOverlay: {
       ...StyleSheet.absoluteFillObject,
       backgroundColor: isDark ? 'rgba(0, 0, 0, 0.7)' : 'rgba(0, 0, 0, 0.5)',
-=======
-    },
-    loadingOverlay: {
-      position: 'absolute',
-      top: 0,
-      left: 0,
-      right: 0,
-      bottom: 0,
-      backgroundColor: 'rgba(0, 0, 0, 0.4)',
->>>>>>> 0de999b2
       justifyContent: 'center',
       alignItems: 'center',
     },
-    guestModeContainer: {
-      backgroundColor: isDark ? 'rgba(30, 30, 30, 0.7)' : 'rgba(245, 245, 245, 0.9)',
-      padding: 20,
-      borderRadius: 10,
-      alignItems: 'center',
-<<<<<<< HEAD
+    avatarTipContainer: {
+      flexDirection: 'row',
+      alignItems: 'center',
       marginBottom: 12,
       padding: 10,
       backgroundColor: currentTheme === 'neon' 
@@ -995,57 +986,37 @@
       fontSize: 14,
       color: getThemeColor('primary'),
       flex: 1,
-=======
-      width: '100%',
-      maxWidth: 400,
-    },
-    guestModeTitle: {
-      fontSize: 22,
-      fontWeight: 'bold',
-      marginBottom: 8,
->>>>>>> 0de999b2
-    },
-    guestModeMessage: {
-      fontSize: 16,
-      marginBottom: 16,
-      textAlign: 'center',
-      opacity: 0.8,
-    },
-    guestModeBenefits: {
-      alignSelf: 'stretch',
-      marginBottom: 24,
-    },
-    benefitRow: {
+    },
+    avatarButtonsContainer: {
       flexDirection: 'row',
-      alignItems: 'center',
-      marginBottom: 10,
-    },
-    benefitText: {
-      fontSize: 15,
-    },
-    accountSection: {
-      marginTop: 20,
-      backgroundColor: isDark ? 'rgba(30, 30, 30, 0.7)' : 'rgba(245, 245, 245, 0.9)',
-      padding: 16,
-      borderRadius: 10,
-    },
-    accountSectionTitle: {
-      fontSize: 18,
-      fontWeight: 'bold',
-      marginBottom: 16,
-      textAlign: 'center',
-    },
-    // New styles for the sign-in/confirmation email screen
-    actionButtonsContainer: {
-      width: '100%',
-      maxWidth: 350,
-      marginTop: 24,
-      padding: 16,
-    },
-    divider: {
+      justifyContent: 'space-between',
+      marginTop: 8,
+    },
+    avatarButton: {
+      paddingVertical: 12,
+      paddingHorizontal: 15,
+      borderRadius: 8,
+      justifyContent: 'center',
+      alignItems: 'center',
+      flex: 1,
+      marginHorizontal: 5,
       flexDirection: 'row',
-      alignItems: 'center',
-<<<<<<< HEAD
+    },
+    uploadButton: {
+      backgroundColor: '#0a7ea4',
+    },
+    removeButton: {
+      backgroundColor: '#e74c3c',
+    },
+    avatarButtonText: {
+      color: '#fff',
+      fontSize: 14,
+      fontWeight: '500',
+      marginLeft: 8,
+    },
+    addPhotoHint: {
+      flexDirection: 'row',
+      alignItems: 'center',
       marginBottom: 10,
       backgroundColor: currentTheme === 'neon' 
         ? 'rgba(255, 255, 0, 0.15)' // Yellow with opacity for neon theme
@@ -1056,7 +1027,76 @@
     },
     addPhotoText: {
       color: currentTheme === 'neon' ? '#FFFF00' : getThemeColor('primary'),
-=======
+      fontSize: 14,
+      marginLeft: 6,
+    },
+    editAvatarButton: {
+      position: 'absolute',
+      top: 0,
+      left: 0,
+      backgroundColor: 'rgba(0, 0, 0, 0.4)',
+      width: 36,
+      height: 36,
+      borderRadius: 18,
+      justifyContent: 'center',
+      alignItems: 'center',
+      borderWidth: 3,
+      borderColor: isDark ? '#ffffff' : '#000',
+    },
+    guestModeContainer: {
+      backgroundColor: isDark ? 'rgba(30, 30, 30, 0.7)' : 'rgba(245, 245, 245, 0.9)',
+      padding: 20,
+      borderRadius: 10,
+      alignItems: 'center',
+      width: '100%',
+      maxWidth: 400,
+    },
+    guestModeTitle: {
+      fontSize: 22,
+      fontWeight: 'bold',
+      marginBottom: 12,
+      color: currentTheme === 'neon' ? '#FFFF00' : '#ffc107',
+    },
+    guestModeMessage: {
+      fontSize: 16,
+      marginBottom: 16,
+      textAlign: 'center',
+      opacity: 0.8,
+    },
+    guestModeBenefits: {
+      alignSelf: 'stretch',
+      marginBottom: 24,
+    },
+    benefitRow: {
+      flexDirection: 'row',
+      alignItems: 'center',
+      marginBottom: 10,
+    },
+    benefitText: {
+      fontSize: 15,
+    },
+    accountSection: {
+      marginTop: 20,
+      backgroundColor: isDark ? 'rgba(30, 30, 30, 0.7)' : 'rgba(245, 245, 245, 0.9)',
+      padding: 16,
+      borderRadius: 10,
+    },
+    accountSectionTitle: {
+      fontSize: 18,
+      fontWeight: 'bold',
+      marginBottom: 16,
+      textAlign: 'center',
+    },
+    // New styles for the sign-in/confirmation email screen
+    actionButtonsContainer: {
+      width: '100%',
+      maxWidth: 350,
+      marginTop: 24,
+      padding: 16,
+    },
+    divider: {
+      flexDirection: 'row',
+      alignItems: 'center',
       marginVertical: 20,
     },
     dividerLine: {
@@ -1066,29 +1106,13 @@
     },
     dividerText: {
       marginHorizontal: 10,
->>>>>>> 0de999b2
       fontSize: 14,
       fontWeight: '600',
       color: isDark ? 'rgba(255, 255, 255, 0.6)' : 'rgba(0, 0, 0, 0.6)',
     },
-<<<<<<< HEAD
-    editAvatarButton: {
-      position: 'absolute',
-      right: 0,
-      bottom: 0,
-      backgroundColor: currentTheme === 'neon' ? '#FFFF00' : getThemeColor('primary'),
-      width: 36,
-      height: 36,
-      borderRadius: 18,
-      justifyContent: 'center',
-      alignItems: 'center',
-      borderWidth: 3,
-      borderColor: isDark ? '#1c1c1c' : '#ffffff',
-=======
     signInButton: {
       marginBottom: 8,
       backgroundColor: '#3498db',
->>>>>>> 0de999b2
     },
     resendEmailButton: {
       marginBottom: 8,
@@ -1115,13 +1139,8 @@
     modalTitle: {
       fontSize: 18,
       fontWeight: 'bold',
-<<<<<<< HEAD
-      marginBottom: 12,
-      color: currentTheme === 'neon' ? '#FFFF00' : '#ffc107',
-=======
       marginBottom: 16,
       textAlign: 'center',
->>>>>>> 0de999b2
     },
     modalDescription: {
       fontSize: 14,
@@ -1288,11 +1307,7 @@
                 params: { direct: 'true' }
               });
             }}
-<<<<<<< HEAD
             style={applyWebButtonStyle()}
-=======
-            style={{ marginTop: 16, alignItems: 'center' }}
->>>>>>> 0de999b2
           >
             <ThemedText style={{ color: '#3498db', fontSize: 14 }}>
               Already have an account? Sign in here
@@ -1383,11 +1398,7 @@
                   params: { direct: 'true' }
                 });
               }}
-<<<<<<< HEAD
               style={applyWebButtonStyle()}
-=======
-              style={{ marginTop: 16, alignItems: 'center' }}
->>>>>>> 0de999b2
             >
               <ThemedText style={{ color: '#3498db', fontSize: 14 }}>
                 Already have an account? Sign in here
@@ -1577,17 +1588,8 @@
               borderRadius: 20
             }}
           >
-<<<<<<< HEAD
-            <FeatherIcon 
-              name="camera" 
-              size={14} 
-              color={currentTheme === 'neon' ? '#FFFF00' : getThemeColor('primary')} 
-            />
+            <FeatherIcon name="camera" size={14} color={currentTheme === 'neon' ? '#FFFF00' : getThemeColor('primary')} />
             <ThemedText style={profileStyles.addPhotoText}>Add a profile photo</ThemedText>
-=======
-            <FeatherIcon name="camera" size={14} color="#0a7ea4" />
-            <ThemedText style={{ color: '#0a7ea4', fontSize: 14, marginLeft: 6 }}>Add a profile photo</ThemedText>
->>>>>>> 0de999b2
           </TouchableOpacity>
         )}
       </View>
@@ -1699,56 +1701,6 @@
           </View>
           
           <View style={profileStyles.inputContainer}>
-<<<<<<< HEAD
-            <ThemedText style={profileStyles.inputLabel}>Profile Picture</ThemedText>
-            <View style={profileStyles.avatarTipContainer}>
-              <FeatherIcon 
-                name="info" 
-                size={16} 
-                color={currentTheme === 'neon' ? '#FFFF00' : getThemeColor('info')} 
-              />
-              <ThemedText style={profileStyles.avatarTip}>
-                Upload a profile picture to personalize your account
-              </ThemedText>
-            </View>
-            <View style={[
-              profileStyles.avatarButtonsContainer, 
-              Platform.OS !== 'web' && { flexDirection: 'column' as const },
-              Platform.OS === 'web' && { maxWidth: 400, alignSelf: 'center' as const }
-            ]}>
-              <Button
-                variant="primary"
-                size={getButtonSize()}
-                style={applyWebButtonStyle(
-                  { marginBottom: Platform.OS !== 'web' ? 10 : 0 }
-                )}
-                leftIcon={<FeatherIcon name="upload" size={16} color="#fff" />}
-                onPress={pickImage}
-                disabled={uploadingImage}
-              >
-                {uploadingImage ? 'Uploading...' : 'Upload Image'}
-              </Button>
-              
-              {avatarUrl ? (
-                <Button
-                  variant="destructive"
-                  size={getButtonSize()}
-                  style={applyWebButtonStyle(
-                    Platform.OS === 'web' ? { marginLeft: 5 } : null
-                  )}
-                  leftIcon={<FeatherIcon name="trash-2" size={16} color="#fff" />}
-                  onPress={removeAvatar}
-                  disabled={uploadingImage}
-                >
-                  Remove
-                </Button>
-              ) : null}
-            </View>
-          </View>
-          
-          <View style={profileStyles.inputContainer}>
-=======
->>>>>>> 0de999b2
             <ThemedText style={profileStyles.inputLabel}>Country</ThemedText>
             {Platform.OS === 'ios' ? (
               <TouchableOpacity
@@ -1790,19 +1742,11 @@
             )}
           </View>
           
-<<<<<<< HEAD
-          <View style={[
-            profileStyles.buttonRow,
-            Platform.OS !== 'web' && { flexDirection: 'column' as const },
-            Platform.OS === 'web' && { maxWidth: 400, alignSelf: 'center' as const, width: '100%' }
-          ]}>
-=======
           <View style={{ 
             flexDirection: 'row',
             justifyContent: 'space-between',
             marginTop: 20
           }}>
->>>>>>> 0de999b2
             <Button 
               variant={!formChanged ? "primary" : "outline"}
               size={getButtonSize()}
