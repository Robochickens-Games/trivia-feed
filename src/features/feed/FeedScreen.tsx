--- conflicted
+++ resolved
@@ -69,20 +69,340 @@
 import { useQuestionGenerator } from '../../hooks/useQuestionGenerator';
 import AsyncStorage from '@react-native-async-storage/async-storage';
 import { LoadingBar } from '../../components/ui';
-<<<<<<< HEAD
 import { useTheme } from '@/src/context/ThemeContext';
 import { NeonColors } from '@/constants/NeonColors';
 import ThemedLoadingScreen from '@/src/components/ThemedLoadingScreen';
 import { useAppLoading } from '@/app/_layout';
 import { Colors } from '@/constants/Colors';
+import { QuestionInteraction } from '../../lib/personalizationService';
 
 const { width, height } = Dimensions.get('window');
 
 // Move StyleSheet outside of component
-=======
-import { QuestionInteraction } from '../../lib/personalizationService';
-
-const { width, height } = Dimensions.get('window');
+const styles = StyleSheet.create({
+  container: {
+    flex: 1,
+    position: 'relative',
+    overflow: 'hidden',
+    width: '100%', // Ensure full width
+    height: '100%', // Ensure full height
+  },
+  flatList: {
+    width: '100%', // Full width for web and mobile
+    height: '100%', // Full height
+    flex: 1,
+  },
+  flatListContent: {
+    // No additional padding or spacing that would cause items to overflow
+    flexGrow: 1,
+  },
+  itemContainer: {
+    width: '100%',
+    // Height is dynamically set in renderItem using viewportHeight
+    // This ensures each item takes exactly one screen
+  },
+  tooltipWrapper: {
+    position: 'absolute',
+    bottom: 80,
+    left: 0,
+    right: 0,
+    alignItems: 'center',
+    justifyContent: 'center',
+    zIndex: zIndex.tooltip - 10, // Make sure it's below bottomsheets
+    width: '100%',
+  },
+  tooltip: {
+    width: 220,
+    alignItems: 'center',
+    borderRadius: borderRadius.xl,
+    padding: spacing[4],
+    borderWidth: 1,
+    ...(Platform.OS === 'web' ? {
+      boxShadow: '0 3px 10px rgba(0, 0, 0, 0.35)',
+    } : {
+      shadowColor: '#000',
+      shadowOffset: { width: 0, height: 3 },
+      shadowOpacity: 0.2,
+      shadowRadius: 5,
+      elevation: 6,
+    }),
+  },
+  tooltipArrow: {
+    position: 'absolute',
+    bottom: -8,
+    left: '50%',
+    marginLeft: -8, // Half of the arrow width
+    width: 0,
+    height: 0,
+    backgroundColor: 'transparent',
+    borderStyle: 'solid',
+    borderLeftWidth: 8,
+    borderRightWidth: 8,
+    borderTopWidth: 8,
+    borderLeftColor: 'transparent',
+    borderRightColor: 'transparent',
+  },
+  tooltipText: {
+    fontSize: 14,
+    textAlign: 'center',
+    marginBottom: spacing[2],
+    fontWeight: '500',
+  },
+  tiktokAnimationContainer: {
+    height: 85,
+    width: 100,
+    alignItems: 'center',
+    justifyContent: 'center',
+    marginBottom: spacing[2],
+  },
+  phoneFrame: {
+    width: 45,
+    height: 80,
+    borderRadius: borderRadius.xl,
+    borderWidth: 2,
+    overflow: 'hidden',
+    position: 'relative',
+    backgroundColor: 'rgba(0, 0, 0, 0.2)',
+  },
+  phoneContent: {
+    width: '100%',
+    height: '100%',
+    position: 'relative',
+    overflow: 'hidden',
+  },
+  mockScreen: {
+    position: 'absolute',
+    width: '100%',
+    height: '100%',
+    borderRadius: borderRadius.sm,
+  },
+  mockScreen1: {
+    backgroundColor: 'rgba(255, 100, 100, 0.6)',
+  },
+  mockScreen2: {
+    backgroundColor: 'rgba(100, 100, 255, 0.6)',
+  },
+  finger: {
+    position: 'absolute',
+    right: -10,
+    width: 20,
+    height: 30,
+    alignItems: 'center',
+    zIndex: 3,
+  },
+  fingerElement: {
+    width: 15,
+    height: 22,
+    borderRadius: 12,
+    backgroundColor: 'white',
+    transform: [{ rotate: '-20deg' }],
+  },
+  fingerTip: {
+    position: 'absolute',
+    bottom: -2,
+    right: 3,
+    width: 10,
+    height: 10,
+    borderRadius: 5,
+    backgroundColor: 'white',
+  },
+  fingerShadow: {
+    position: 'absolute',
+    top: 2,
+    width: 18,
+    height: 25,
+    borderRadius: 12,
+    backgroundColor: 'rgba(0, 0, 0, 0.2)',
+    zIndex: -1,
+  },
+  loadingText: {
+    fontSize: 18,
+    fontWeight: '600',
+    marginBottom: 20,
+  },
+  errorText: {
+    color: '#ff3b30', // Use hardcoded color value for error
+    fontSize: 16,
+    marginBottom: 20,
+    textAlign: 'center',
+  },
+  retryButton: {
+    marginTop: 10,
+    backgroundColor: '#007aff', // Use hardcoded color for primary
+  },
+  explanationModal: {
+    margin: spacing[5],
+  },
+  explanationText: {
+    marginBottom: spacing[2],
+    fontSize: 14,
+  },
+  mockDataBanner: {
+    position: 'absolute',
+    top: spacing[5],
+    left: spacing[5],
+    right: spacing[5],
+    backgroundColor: 'rgba(244, 67, 54, 0.9)',
+    padding: spacing[3],
+    borderRadius: borderRadius.md,
+    zIndex: 100,
+    elevation: 5,
+    shadowColor: '#000',
+    shadowOffset: { width: 0, height: 2 },
+    shadowOpacity: 0.3,
+    shadowRadius: 3,
+  },
+  mockDataText: {
+    color: 'white',
+    textAlign: 'center',
+    fontWeight: 'bold',
+  },
+  // Update profile button styles
+  profileButton: {
+    position: 'absolute',
+    top: Platform.OS === 'ios' ? 50 : 25,
+    left: 20,
+    width: 50,
+    height: 50,
+    borderRadius: 25,
+    zIndex: 10,
+    justifyContent: 'center',
+    alignItems: 'center',
+    shadowColor: '#000',
+    shadowOffset: { width: 0, height: 2 },
+    shadowOpacity: 0.3,
+    shadowRadius: 3,
+    elevation: 5,
+  },
+  avatarCircle: {
+    width: 50,
+    height: 50,
+    borderRadius: 25,
+    backgroundColor: '#ffc107',
+    justifyContent: 'center',
+    alignItems: 'center',
+    borderWidth: 1,
+    borderColor: 'rgba(255, 255, 255, 0.3)',
+  },
+  avatarText: {
+    color: 'black',
+    fontSize: 18,
+    fontWeight: 'bold',
+  },
+  avatar: {
+    width: 50,
+    height: 50,
+    borderRadius: 25,
+  },
+  loadingIcon: {
+    width: 120,
+    height: 120,
+    marginBottom: 20,
+  },
+  loadingIndicatorContainer: {
+    marginBottom: 30,
+  },
+  loadingTip: {
+    fontSize: 16,
+    textAlign: 'center',
+    paddingHorizontal: 30,
+    color: '#007aff', // Use hardcoded color for secondary
+    maxWidth: 320,
+    fontStyle: 'italic',
+  },
+  // Add debug button styles
+  debugButton: {
+    position: 'absolute',
+    top: Platform.OS === 'ios' ? 50 : 25,
+    right: 20,
+    width: 60,
+    height: 30,
+    borderRadius: 15,
+    zIndex: 100, // Increase zIndex to ensure it's above all content
+    justifyContent: 'center',
+    alignItems: 'center',
+    shadowColor: '#000',
+    shadowOffset: { width: 0, height: 2 },
+    shadowOpacity: 0.3,
+    shadowRadius: 3,
+    elevation: 5,
+  },
+  debugButtonInner: {
+    width: 60,
+    height: 30,
+    borderRadius: 15,
+    backgroundColor: '#ff5722',
+    justifyContent: 'center',
+    alignItems: 'center',
+    borderWidth: 1,
+    borderColor: 'rgba(255, 255, 255, 0.3)',
+  },
+  debugButtonText: {
+    color: 'white',
+    fontSize: 12,
+    fontWeight: 'bold',
+  },
+  debugToast: {
+    position: 'absolute',
+    top: '40%',
+    left: '10%',
+    right: '10%',
+    backgroundColor: 'rgba(0,0,0,0.8)',
+    borderRadius: 10,
+    padding: 16,
+    zIndex: 9999,
+    alignItems: 'center',
+    justifyContent: 'center',
+  },
+  debugToastText: {
+    color: 'white',
+    fontSize: 16,
+    fontWeight: 'bold',
+  },
+  neonRetryButton: {
+    marginTop: 20,
+    paddingVertical: 12,
+    paddingHorizontal: 24,
+    borderRadius: 10,
+    backgroundColor: 'rgba(10, 10, 20, 0.9)', // Very dark blue-black with transparency
+    borderWidth: 2.5, // Thicker border for more intense effect
+    borderColor: NeonColors.dark.primary,
+    shadowColor: NeonColors.dark.primary,
+    shadowOffset: { width: 0, height: 0 },
+    shadowOpacity: 0.9, // Higher opacity for stronger glow
+    shadowRadius: 12, // Larger radius for more dramatic effect
+    elevation: Platform.OS === 'android' ? 10 : 0,
+    ...(Platform.OS === 'web' ? {
+      boxShadow: `0 0 15px ${NeonColors.dark.primary}, 0 0 8px ${NeonColors.dark.primary}`,
+    } as any : {}),
+  },
+  neonRetryButtonIOS: {
+    // iOS-specific shadow properties for better performance
+    shadowColor: NeonColors.dark.primary,
+    shadowOffset: { width: 0, height: 0 },
+    shadowOpacity: 0.85,
+    shadowRadius: 8,
+  },
+  neonRetryText: {
+    color: NeonColors.dark.primary,
+    fontSize: 20, // Larger text
+    fontWeight: 'bold',
+    textShadowColor: NeonColors.dark.primary,
+    textShadowOffset: { width: 0, height: 0 },
+    textShadowRadius: 8, // More intense text glow
+  },
+  retryButtonText: {
+    color: 'white',
+    fontSize: 16,
+    fontWeight: 'bold',
+  },
+  tooltipButton: {
+    marginTop: spacing[2],
+  },
+  tooltipButtonLabel: {
+    fontWeight: '600',
+  },
+});
 
 const FeedScreen: React.FC = () => {
   const [currentIndex, setCurrentIndex] = useState(0);
@@ -90,7 +410,7 @@
   const [isAnimationError, setIsAnimationError] = useState(false);
   // Add state for feed data
   const [feedData, setFeedData] = useState<FeedItemType[]>([]);
-  const [isLoading, setIsLoading] = useState(true);
+  const [isLocalLoading, setIsLocalLoading] = useState(true); // Renamed to avoid confusion
   const [loadError, setLoadError] = useState<string | null>(null);
   const [usingMockData, setUsingMockData] = useState(false);
   // Add state for selection explanations 
@@ -120,8 +440,11 @@
   // Add this near the top of the component with other refs
   const lastVisibleIndexRef = useRef<number | null>(null);
 
-  // Get a background color for the loading state
+  // Get all theme colors at the top level
   const backgroundColor = useThemeColor({}, 'background');
+  const textColor = useThemeColor({}, 'text');
+  const borderColor = useThemeColor({}, 'border');
+  const primaryColor = useThemeColor({}, 'primary');
 
   // State to track viewport height on web for proper sizing
   const [viewportHeight, setViewportHeight] = useState(
@@ -133,6 +456,7 @@
 
   const dispatch = useAppDispatch();
   const hasViewedTooltip = useAppSelector(state => state.trivia.hasViewedTooltip);
+  const tooltipPermanentlyDismissed = useAppSelector(state => state.trivia.tooltipPermanentlyDismissed);
   const questions = useAppSelector(state => state.trivia.questions);
   const userProfile = useAppSelector(state => state.trivia.userProfile);
   const personalizedFeed = useAppSelector(state => state.trivia.personalizedFeed);
@@ -148,6 +472,14 @@
   
   // Add state for profile username at component level
   const [profileUsername, setProfileUsername] = useState<string | null>(null);
+
+  // Get app loading context
+  const { isAppLoading, setIsAppLoading } = useAppLoading();
+
+  // Add state to track last question answered time
+  const [lastAnswerTime, setLastAnswerTime] = useState<number | null>(null);
+  const [shouldShowTooltip, setShouldShowTooltip] = useState(false);
+  const tooltipTimeoutRef = useRef<NodeJS.Timeout | null>(null);
 
   // Fetch username from the database when user changes
   useEffect(() => {
@@ -172,6 +504,19 @@
     fetchUsername();
   }, [user?.id]);
 
+  // Add debugging for loading state
+  useEffect(() => {
+    console.log('FeedScreen - AppLoading state:', isAppLoading);
+    
+    // Clean up loading state when component unmounts
+    return () => {
+      if (isAppLoading) {
+        console.log('FeedScreen unmounting while still loading, cleaning up loading state');
+        setIsAppLoading(false);
+      }
+    };
+  }, [isAppLoading]);
+
   // Get user initials for the profile button
   const getInitials = () => {
     // Use the fetched full_name if available
@@ -187,7 +532,7 @@
     // Ultimate fallback
     return 'ZT';
   };
-
+  
   // Load user data when component mounts if user is logged in
   useEffect(() => {
     if (user?.id) {
@@ -218,61 +563,19 @@
     }
   }, [user?.id, dispatch, personalizedFeed.length, feedData]); // Include all dependencies
 
-  const [loadingProgress] = useState(new Animated.Value(0));
-  const [loadingTip, setLoadingTip] = useState('');
   const pulseAnim = useRef(new Animated.Value(1)).current;
-  
-  // Array of loading tips
-  const loadingTips = [
-    "Did you know? The average person knows the answer to about 20% of trivia questions on their first attempt!",
-    "The world's first trivia contest was held in 1941 at Columbia University.",
-    "The word 'trivia' comes from Latin, meaning 'three roads' - places where people would meet and share information.",
-    "The longest-running trivia contest in the world has been held annually at the University of Wisconsin since 1969.",
-    "Studies show that regularly testing your knowledge with trivia can help maintain cognitive health as you age."
-  ];
-  
-  // With this enhanced useEffect for better animations
-  useEffect(() => {
-    // Progress animation
-    Animated.timing(loadingProgress, {
-      toValue: 1,
-      duration: 3000,
-      easing: Easing.bezier(0.25, 0.1, 0.25, 1),
-      useNativeDriver: false,
-    }).start();
-    
-    // Setup pulsing animation
-    const pulseSequence = Animated.sequence([
-      Animated.timing(pulseAnim, {
-        toValue: 1.08,
-        duration: 1000,
-        easing: Easing.bezier(0.4, 0, 0.2, 1),
-        useNativeDriver: true,
-      }),
-      Animated.timing(pulseAnim, {
-        toValue: 1,
-        duration: 1000,
-        easing: Easing.bezier(0.4, 0, 0.2, 1),
-        useNativeDriver: true,
-      }),
-    ]);
-    
-    // Loop the pulse animation
-    Animated.loop(pulseSequence).start();
-    
-    return () => {
-      // Clean up animations when component unmounts
-      pulseAnim.stopAnimation();
-      loadingProgress.stopAnimation();
-    };
-  }, []);
 
   // Fetch trivia questions from Supabase and apply personalization
   useEffect(() => {
+    console.log('Starting to load trivia questions');
+    
     const loadTriviaQuestions = async () => {
-      setIsLoading(true);
+      setIsLocalLoading(true);
       setLoadError(null);
+      
       try {
+        console.log('Fetching trivia questions...');
+        
         // Check cache first
         const cachedData = await AsyncStorage.getItem('cachedTriviaQuestions');
         let allQuestions = [];
@@ -280,32 +583,39 @@
         if (cachedData) {
           // Use cached data while fetching fresh data
           console.log('Using cached trivia questions');
-          allQuestions = JSON.parse(cachedData);
-          setFeedData(allQuestions);
-          
-          // Apply personalization with cached data
-          if (allQuestions.length > 0) {
-            const { items, explanations } = getPersonalizedFeed(allQuestions, userProfile);
-            const uniqueItems = items.filter((item, index, self) => 
-              index === self.findIndex(t => t.id === item.id)
-            );
+          try {
+            allQuestions = JSON.parse(cachedData);
+            setFeedData(allQuestions);
             
-            const uniqueExplanations: Record<string, string[]> = {};
-            uniqueItems.forEach(item => {
-              if (explanations[item.id]) {
-                uniqueExplanations[item.id] = explanations[item.id];
-              }
-            });
-            
-            dispatch(setPersonalizedFeed({ 
-              items: uniqueItems, 
-              explanations: uniqueExplanations 
-            }));
+            // Apply personalization with cached data
+            if (allQuestions.length > 0) {
+              const { items, explanations } = getPersonalizedFeed(allQuestions, userProfile);
+              const uniqueItems = items.filter((item, index, self) => 
+                index === self.findIndex(t => t.id === item.id)
+              );
+              
+              const uniqueExplanations: Record<string, string[]> = {};
+              uniqueItems.forEach(item => {
+                if (explanations[item.id]) {
+                  uniqueExplanations[item.id] = explanations[item.id];
+                }
+              });
+              
+              dispatch(setPersonalizedFeed({ 
+                items: uniqueItems, 
+                explanations: uniqueExplanations 
+              }));
+            }
+          } catch (cacheError) {
+            console.error('Error parsing cached data:', cacheError);
+            // Continue with empty questions, will load fresh data
           }
         }
         
         // Fetch fresh data
+        console.log('Fetching fresh trivia questions...');
         const freshQuestions = await fetchTriviaQuestions();
+        console.log('Fresh questions loaded:', freshQuestions.length);
         
         // Check if we got mock data due to a connection error
         if (freshQuestions.length === 3 && freshQuestions[0].id === '1' && freshQuestions[0].question.includes('closest star to Earth')) {
@@ -347,14 +657,24 @@
             explanations: uniqueExplanations 
           }));
         }
+        
+        console.log('Data loading complete, setting loading state to false');
       } catch (error) {
         console.error('Failed to load trivia questions:', error);
         setLoadError('Failed to load questions. Please try again later.');
       } finally {
-        setIsLoading(false);
+        // Ensure we always update loading states
+        setIsLocalLoading(false);
+        // Signal to the app that we're done loading
+        console.log('Finalizing loading process, setting app loading to false');
+        // Use setTimeout to ensure this runs after render cycle
+        setTimeout(() => {
+          setIsAppLoading(false);
+        }, 0);
       }
     };
 
+    // Start loading data
     loadTriviaQuestions();
   }, []); // Only run on mount
 
@@ -484,62 +804,64 @@
 
   const createTikTokAnimation = () => {
     try {
-      return Animated.loop(
-        Animated.sequence([
-          Animated.parallel([
-            Animated.timing(mockContent1, {
-              toValue: 0,
-              duration: 100,
-              useNativeDriver: true,
-            }),
-            Animated.timing(mockContent2, {
-              toValue: 100,
-              duration: 100,
-              useNativeDriver: true,
-            }),
-            Animated.timing(fingerPosition, {
-              toValue: 0,
-              duration: 100,
-              useNativeDriver: true,
-            }),
-          ]),
+      // Create the animation sequence
+      const sequence = Animated.sequence([
+        Animated.parallel([
+          Animated.timing(mockContent1, {
+            toValue: 0,
+            duration: 100,
+            useNativeDriver: true,
+          }),
+          Animated.timing(mockContent2, {
+            toValue: 100,
+            duration: 100,
+            useNativeDriver: true,
+          }),
           Animated.timing(fingerPosition, {
-            toValue: -5,
-            duration: 200,
+            toValue: 0,
+            duration: 100,
+            useNativeDriver: true,
+          }),
+        ]),
+        Animated.timing(fingerPosition, {
+          toValue: -5,
+          duration: 200,
+          easing: Easing.out(Easing.cubic),
+          useNativeDriver: true,
+        }),
+        Animated.delay(100),
+        Animated.parallel([
+          Animated.timing(fingerPosition, {
+            toValue: -35,
+            duration: 600,
             easing: Easing.out(Easing.cubic),
             useNativeDriver: true,
           }),
-          Animated.delay(100),
-          Animated.parallel([
-            Animated.timing(fingerPosition, {
-              toValue: -35,
-              duration: 600,
-              easing: Easing.out(Easing.cubic),
-              useNativeDriver: true,
-            }),
-            Animated.timing(mockContent1, {
-              toValue: -80,
-              duration: 600,
-              easing: Easing.out(Easing.cubic),
-              useNativeDriver: true,
-            }),
-            Animated.timing(mockContent2, {
-              toValue: 0,
-              duration: 600,
-              easing: Easing.out(Easing.cubic),
-              useNativeDriver: true,
-            }),
-          ]),
-          Animated.delay(350),
-          Animated.timing(fingerPosition, {
-            toValue: 40,
-            duration: 400,
-            easing: Easing.in(Easing.cubic),
+          Animated.timing(mockContent1, {
+            toValue: -80,
+            duration: 600,
+            easing: Easing.out(Easing.cubic),
             useNativeDriver: true,
           }),
-          Animated.delay(600),
-        ])
-      );
+          Animated.timing(mockContent2, {
+            toValue: 0,
+            duration: 600,
+            easing: Easing.out(Easing.cubic),
+            useNativeDriver: true,
+          }),
+        ]),
+        Animated.delay(350),
+        Animated.timing(fingerPosition, {
+          toValue: 40,
+          duration: 400,
+          easing: Easing.in(Easing.cubic),
+          useNativeDriver: true,
+        }),
+        Animated.delay(600),
+      ]);
+      
+      // Return the looped animation
+      return Animated.loop(sequence);
     } catch (error) {
       console.error('Error creating animation:', error);
       setIsAnimationError(true);
@@ -549,54 +871,65 @@
 
   const tikTokAnimation = useRef<Animated.CompositeAnimation | null>(null);
 
+  // Update useEffect for tooltip display logic
   useEffect(() => {
-    if (!hasViewedTooltip && !showTooltip) {
+    // Initial tooltip show logic - first time user only
+    if (!hasViewedTooltip && !showTooltip && !shouldShowTooltip) {
       // Set up timer to show tooltip after 1.5 seconds of inactivity
       const timer = setTimeout(() => {
-        setShowTooltip(true);
-        
-        // Start the TikTok-style animation
-        try {
-          tikTokAnimation.current = createTikTokAnimation();
-          if (tikTokAnimation.current) {
-            tikTokAnimation.current.start();
-          }
-        } catch (error) {
-          console.error('Error starting animation:', error);
-          setIsAnimationError(true);
-        }
-        
-        // Add spring animation for the tooltip
-        animateIn();
+        setShouldShowTooltip(true);
       }, 1500);
 
       return () => {
+        // Clean up timer
         clearTimeout(timer);
       };
     }
-  }, [hasViewedTooltip, isAnimationError]);
-
-  const hideTooltip = () => {
-    try {
-      tikTokAnimation.current?.stop();
-
-      // First set state updates before animation
-      dispatch(markTooltipAsViewed());
-      
-      // Create a separate function to handle animation completion
-      const handleAnimationComplete = () => {
-        resetAnimations();
-      };
-      
-      // Set the state directly first
-      setShowTooltip(false);
-      
-      // Then run animation, state is already updated
-      animateOut(handleAnimationComplete);
-    } catch (error) {
-      console.error('Error hiding tooltip:', error);
-    }
-  };
+  }, [hasViewedTooltip, showTooltip, shouldShowTooltip]);
+
+  // Effect to actually show the tooltip when shouldShowTooltip becomes true
+  useEffect(() => {
+    if (shouldShowTooltip && !showTooltip) {
+      setShowTooltip(true);
+      
+      // Start the TikTok-style animation
+      try {
+        tikTokAnimation.current = createTikTokAnimation();
+        if (tikTokAnimation.current) {
+          tikTokAnimation.current.start();
+        }
+      } catch (error) {
+        console.error('Error starting animation:', error);
+        setIsAnimationError(true);
+      }
+      
+      // Add spring animation for the tooltip
+      animateIn();
+    }
+  }, [shouldShowTooltip, showTooltip]);
+
+  // Add effect to handle post-answer tooltip display
+  useEffect(() => {
+    // Clear any existing timeout
+    if (tooltipTimeoutRef.current) {
+      clearTimeout(tooltipTimeoutRef.current);
+      tooltipTimeoutRef.current = null;
+    }
+
+    // Only show tooltip if user has already seen it once, they've answered a question,
+    // they haven't scrolled in the last 15 seconds, AND they haven't permanently dismissed it
+    if (lastAnswerTime && hasViewedTooltip && !isActivelyScrolling && !showTooltip && !tooltipPermanentlyDismissed) {
+      tooltipTimeoutRef.current = setTimeout(() => {
+        setShouldShowTooltip(true);
+      }, 15000); // 15 seconds
+    }
+
+    return () => {
+      if (tooltipTimeoutRef.current) {
+        clearTimeout(tooltipTimeoutRef.current);
+      }
+    };
+  }, [lastAnswerTime, isActivelyScrolling, hasViewedTooltip, showTooltip, tooltipPermanentlyDismissed]);
 
   // Add a ref to track skip count
   const skipCountRef = useRef<number>(0);
@@ -1167,6 +1500,12 @@
   const handleScroll = (event: NativeSyntheticEvent<NativeScrollEvent>) => {
     if (event.nativeEvent.contentOffset.y !== 0 && showTooltip) {
       hideTooltip();
+    }
+    
+    // Clear any pending tooltip timeout when user scrolls
+    if (tooltipTimeoutRef.current) {
+      clearTimeout(tooltipTimeoutRef.current);
+      tooltipTimeoutRef.current = null;
     }
     
     // Mark as actively scrolling
@@ -1422,11 +1761,15 @@
   // Add this hook to handle question generation
   const { triggerQuestionGeneration, trackQuestionInteraction } = useQuestionGenerator();
 
-  // Find the function that handles answering questions (might be called handleAnswerQuestion)
-  // Add the question generation trigger at the end of that function
-  
-  // For example:
-  const handleAnswer = useCallback(async (questionId: string, answerIndex: number, isCorrect: boolean) => {
+  // Update handleAnswer to track last answer time
+  const handleAnswer = useCallback(async (
+    questionId: string, 
+    selectedOption: number,
+    selectedAnswer: string,
+    isCorrect: boolean,
+    timestamp: number = Date.now(),
+    duration: number = 0
+  ) => {
     const questionItem = personalizedFeed.find(item => item.id === questionId);
     if (!questionItem) return;
     
@@ -1468,7 +1811,7 @@
     // Dispatch answer action to mark question as answered
     dispatch(answerQuestion({ 
       questionId, 
-      answerIndex, 
+      answerIndex: selectedOption, 
       isCorrect,
       userId: user?.id // Pass user ID if available
     }));
@@ -1572,2019 +1915,6 @@
       console.log('[FEED] Tracked client-side interaction data:', {
         questionId,
         topic: questionItem.topic || 'Unknown',
-        subtopic: (questionItem as any).subtopic || undefined,
-        branch: (questionItem as any).branch || undefined,
-        tags: questionItem.tags || [],
-        questionText: questionItem.question
-      });
-      console.log('====================== END ANSWER TRACKING LOGS ======================\n\n');
-    }
-
-    // Use a short timeout to prevent multiple rapid calls
-    console.log('[FEED] Attempting to trigger question generation for user:', user?.id);
-    // Only call once, with a slight delay to ensure Redux state is updated
-    setTimeout(() => {
-      // This will now use our client-side counter to determine if generation is needed
-      if (user?.id) {
-        triggerQuestionGeneration(user?.id).catch(error => {
-          console.error('Error triggering question generation:', error);
-        });
-      }
-    }, 300);
-  }, [dispatch, personalizedFeed, userProfile, interactionStartTimes, feedData, feedExplanations, user, triggerQuestionGeneration, trackQuestionInteraction, addQuestionsAtCheckpoint, shouldAddQuestionsAtPosition]);
-
-  // Modify handleNextQuestion to be more controlled and prevent unexpected scrolling
-  const handleNextQuestion = useCallback(() => {
-    // Only scroll to next question when explicitly requested via the button
-    if (flatListRef.current && currentIndex < personalizedFeed.length - 1) {
-      const targetIndex = currentIndex + 1;
-      
-      // Use scrollToOffset instead of scrollToIndex for more stable scrolling
-      const offset = viewportHeight * targetIndex;
-      
-      flatListRef.current.scrollToOffset({
-        offset,
-        animated: true
-      });
-    } else if (currentIndex >= personalizedFeed.length - 2) {
-      // We're near the end of the feed, let's add more questions if available
-      console.log('Near end of feed, checking if we can append more questions');
-      
-      // Find questions we don't already have in our feed
-      const existingIds = new Set(personalizedFeed.map(item => item.id));
-      const availableQuestions = feedData.filter(item => !existingIds.has(item.id));
-      
-      // Take up to 5 new questions to append
-      const newQuestions = availableQuestions.slice(0, 5);
-      
-      if (newQuestions.length > 0) {
-        console.log(`Appending ${newQuestions.length} more questions to feed`);
-        
-        // Create a new feed with existing + new questions
-        const updatedFeed = [...personalizedFeed, ...newQuestions];
-        
-        // Create empty explanations for new questions
-        const newExplanations: Record<string, string[]> = {};
-        newQuestions.forEach((item: FeedItemType) => {
-          newExplanations[item.id] = [`Added to extend feed`];
-        });
-        
-        // Combine explanations
-        const combinedExplanations = {
-          ...feedExplanations,
-          ...newExplanations
-        };
-        
-        // Update the feed in Redux
-        dispatch(setPersonalizedFeed({
-          items: updatedFeed,
-          explanations: combinedExplanations
-        }));
-        
-        // After updating feed, scroll to the next question
-        setTimeout(() => {
-          if (flatListRef.current) {
-            const targetIndex = currentIndex + 1;
-            const offset = viewportHeight * targetIndex;
-            
-            flatListRef.current.scrollToOffset({
-              offset,
-              animated: true
-            });
-          }
-        }, 100);
-      }
-    }
-  }, [currentIndex, personalizedFeed, viewportHeight, feedData, feedExplanations, dispatch]);
-
-  // Add a function to toggle the leaderboard
-  const toggleLeaderboard = useCallback((itemId?: string) => {
-    if (itemId) {
-      setCurrentLeaderboardItemId(itemId);
-    }
-    setShowLeaderboard(prev => !prev);
-  }, []);
-
-  const renderItem = ({ item, index }: { item: FeedItemType; index: number }) => {
-    // Add debug logging for duplicate detection and feed stability
-    console.log(`Rendering item ${index}: ${item.id} - "${item.question.substring(0, 30)}..."`, 
-      questions[item.id] ? `(Question status: ${questions[item.id].status})` : '(No status yet)');
-    
-    return (
-      <View style={[styles.itemContainer, { width, height: viewportHeight }]}>
-        <FeedItem 
-          item={item} 
-          onAnswer={(answerIndex, isCorrect) => 
-            handleAnswer(item.id, answerIndex, isCorrect)
-          }
-          showExplanation={() => {
-            // Show explanation only when debug panel is visible
-            if (debugPanelVisible && feedExplanations[item.id]) {
-              setCurrentExplanation(feedExplanations[item.id]);
-              setShowExplanationModal(true);
-            }
-          }}
-          onNextQuestion={handleNextQuestion}
-          onToggleLeaderboard={() => toggleLeaderboard(item.id)}
-        />
-      </View>
-    );
-  };
-
-  const keyExtractor = (item: FeedItemType, index: number) => {
-    // Ensure key is always unique even if duplicate IDs exist
-    return `${item.id}-${index}`;
-  };
-
-  // Get item layout with responsive height
-  const getItemLayout = (_: any, index: number) => {
-    return {
-      length: viewportHeight,
-      offset: viewportHeight * index,
-      index,
-    };
-  };
-
-  // Add this function inside FeedScreen component to determine if we're in cold start mode
-  const getColdStartPhaseInfo = useCallback(() => {
-    const totalInteractions = Object.keys(userProfile?.interactions || {}).length;
-    const totalQuestionsAnswered = userProfile?.totalQuestionsAnswered || 0;
-    
-    if (!userProfile?.coldStartComplete && (totalInteractions < 20 || totalQuestionsAnswered < 20)) {
-      let phase = 1;
-      if (totalQuestionsAnswered >= 12) {
-        phase = 3;
-      } else if (totalQuestionsAnswered >= 3) {
-        phase = 2;
-      } else {
-        phase = 1;
-      }
-      
-      return {
-        inColdStart: true,
-        phase,
-        questionsInPhase: totalQuestionsAnswered,
-        phaseDescription: getPhaseDescription(phase)
-      };
-    }
-    
-    // When not in cold start, still return all properties with default values
-    return { 
-      inColdStart: false,
-      phase: 4,  // Assume phase 4 (steady state)
-      questionsInPhase: totalQuestionsAnswered,
-      phaseDescription: getPhaseDescription(4)
-    };
-  }, [userProfile]);
-
-  // Helper function to get phase description
-  const getPhaseDescription = (phase: number) => {
-    switch (phase) {
-      case 1:
-        return "Seeding: Detecting your preferences";
-      case 2:
-        return "Initial Branching: Learning your interests";
-      case 3:
-        return "Adaptive Personalization: Refining your feed";
-      case 4:
-        return "Steady State: Optimized for you";
-      default:
-        return "Personalizing your feed";
-    }
-  };
-
-  // Toggle profile modal
-  const toggleProfile = () => {
-    setShowProfile(!showProfile);
-  };
-
-  // Get user profile when component mounts
-  useEffect(() => {
-    const fetchUserProfile = async () => {
-      if (!user) return;
-      
-      try {
-        const { data, error } = await supabase
-          .from('user_profiles')
-          .select('avatar_url')
-          .eq('id', user?.id)
-          .single();
-        
-        if (error) {
-          console.error('Error fetching user profile:', error);
-          return;
-        }
-        
-        if (data && data.avatar_url) {
-          setAvatarUrl(data.avatar_url);
-        }
-      } catch (error) {
-        console.error('Error in fetchUserProfile:', error);
-      }
-    };
-    
-    fetchUserProfile();
-  }, [user]);
-
-  // Check URL parameters for debug mode
-  useEffect(() => {
-    // Function to check URL parameters
-    const checkUrlParams = () => {
-      if (Platform.OS === 'web') {
-        try {
-          const urlParams = new URLSearchParams(window.location.search);
-          const debugParam = urlParams.get('debug');
-          console.log('URL Params check - debug param:', debugParam);
-          
-          // Only enable if exact parameter match
-          if (debugParam === 'trivia-debug-panel') {
-            console.log('Debug panel enabled via URL parameter');
-            setDebugPanelVisible(true);
-          } else {
-            console.log('Debug panel hidden (no valid URL param)');
-            // Only reset debug panel visibility if not on iOS (where gesture can toggle it)
-            setDebugPanelVisible(false);
-          }
-        } catch (error) {
-          console.error('Error parsing URL parameters:', error);
-        }
-      }
-    };
-    
-    // Check URL parameters immediately
-    checkUrlParams();
-    
-    // Set up listener for URL changes in web platform
-    if (Platform.OS === 'web') {
-      // Use the History API to detect changes
-      const handlePopState = () => {
-        console.log('URL changed, rechecking parameters');
-        checkUrlParams();
-      };
-      
-      // Listen for URL changes
-      window.addEventListener('popstate', handlePopState);
-      window.addEventListener('hashchange', handlePopState);
-      
-      // Also track the current URL to detect any changes
-      let previousUrl = window.location.href;
-      
-      // Set up an interval to check for URL changes (handles programmatic changes)
-      const intervalId = setInterval(() => {
-        const currentUrl = window.location.href;
-        if (previousUrl !== currentUrl) {
-          previousUrl = currentUrl;
-          console.log('URL changed programmatically, rechecking parameters');
-          checkUrlParams();
-        }
-      }, 500); // Check every 500ms
-      
-      // Clean up listeners when component unmounts
-      return () => {
-        window.removeEventListener('popstate', handlePopState);
-        window.removeEventListener('hashchange', handlePopState);
-        clearInterval(intervalId);
-      };
-    }
-  }, []);
-  
-  // Add state for debug toast visibility
-  const [showDebugToast, setShowDebugToast] = useState(false);
-  const debugToastOpacity = useRef(new Animated.Value(0)).current;
-  
-  // Handle 3-finger tap for iOS
-  const handleTouchStart = useCallback((event: GestureResponderEvent) => {
-    // Check if it's a 3-finger tap on iOS
-    if (Platform.OS === 'ios' && 
-        event.nativeEvent.touches && 
-        event.nativeEvent.touches.length === 3) {
-      console.log('3-finger tap detected on iOS, toggling debug panel');
-      
-      // Toggle debug panel
-      setDebugPanelVisible(prev => !prev);
-      
-      // Show visual feedback toast
-      setShowDebugToast(true);
-      Animated.sequence([
-        Animated.timing(debugToastOpacity, {
-          toValue: 1,
-          duration: 300,
-          useNativeDriver: true,
-        }),
-        Animated.delay(1500),
-        Animated.timing(debugToastOpacity, {
-          toValue: 0,
-          duration: 300,
-          useNativeDriver: true,
-        }),
-      ]).start(() => {
-        setShowDebugToast(false);
-      });
-    }
-  }, [debugPanelVisible]);
-
-  // Function to toggle debug mode via URL parameter on web
-  const toggleDebugModeViaUrl = useCallback(() => {
-    if (Platform.OS === 'web') {
-      const currentUrl = new URL(window.location.href);
-      const params = new URLSearchParams(currentUrl.search);
-      
-      if (params.has('debug') && params.get('debug') === 'trivia-debug-panel') {
-        // Remove debug parameter if it exists
-        params.delete('debug');
-        console.log('Removing debug parameter from URL');
-      } else {
-        // Add debug parameter
-        params.set('debug', 'trivia-debug-panel');
-        console.log('Adding debug parameter to URL');
-      }
-      
-      // Update URL without reloading the page
-      currentUrl.search = params.toString();
-      window.history.pushState({}, '', currentUrl.toString());
-      
-      // Manually trigger a check of URL parameters
-      const urlParams = new URLSearchParams(window.location.search);
-      const debugParam = urlParams.get('debug');
-      
-      if (debugParam === 'trivia-debug-panel') {
-        setDebugPanelVisible(true);
-      } else {
-        setDebugPanelVisible(false);
-      }
-      
-      // Show visual feedback
-      setShowDebugToast(true);
-      Animated.sequence([
-        Animated.timing(debugToastOpacity, {
-          toValue: 1,
-          duration: 300,
-          useNativeDriver: true,
-        }),
-        Animated.delay(1500),
-        Animated.timing(debugToastOpacity, {
-          toValue: 0,
-          duration: 300,
-          useNativeDriver: true,
-        }),
-      ]).start(() => {
-        setShowDebugToast(false);
-      });
-    }
-  }, [debugToastOpacity]);
-
-  // Show debug instructions on web after component mounts
-  useEffect(() => {
-    if (Platform.OS === 'web' && __DEV__) {
-      // Wait a moment before showing the tip
-      const timerId = setTimeout(() => {
-        console.log('%cTIP: Use ?debug=trivia-debug-panel in the URL to enable debug mode', 'color: #4CAF50; font-size: 16px; font-weight: bold;');
-        console.log('%cOr use Alt+D keyboard shortcut to toggle debug mode', 'color: #2196F3; font-size: 14px;');
-      }, 2000);
-      
-      return () => clearTimeout(timerId);
-    }
-  }, []);
-
-  // Add keyboard shortcut for toggling debug mode on web
-  useEffect(() => {
-    if (Platform.OS === 'web') {
-      const handleKeyDown = (event: KeyboardEvent) => {
-        // Alt+D shortcut to toggle debug mode
-        if (event.altKey && event.key === 'd') {
-          event.preventDefault();
-          toggleDebugModeViaUrl();
-        }
-      };
-      
-      window.addEventListener('keydown', handleKeyDown);
-      
-      return () => {
-        window.removeEventListener('keydown', handleKeyDown);
-      };
-    }
-  }, [toggleDebugModeViaUrl]);
-
-  // Add this at the top of the component, near other useState hooks
-  const [needMoreQuestions, setNeedMoreQuestions] = useState(false);
-
-  // Then, add a useEffect to handle the needMoreQuestions state
-  useEffect(() => {
-    if (needMoreQuestions && personalizedFeed.length > 0) {
-      console.log('[Feed] Need more questions triggered, fetching...');
-      // Reset the flag
-      setNeedMoreQuestions(false);
-      
-      // Logic to add more questions to the feed
-      const remainingQuestions = personalizedFeed.length - currentIndex;
-      if (remainingQuestions < 5 && feedData.length > personalizedFeed.length) {
-        // Create a set of IDs that are already in our feed
-        const currentFeed = [...personalizedFeed];
-        const existingIds = new Set(currentFeed.map(item => item.id));
-        
-        // Get questions that aren't already in our feed
-        const availableQuestions = feedData.filter((item) => !existingIds.has(item.id));
-        
-        // Take only a few new questions
-        const newQuestions = availableQuestions.slice(0, 2);
-        
-        if (newQuestions.length > 0) {
-          // Create a new feed with existing + new questions
-          const updatedFeed = [...currentFeed, ...newQuestions];
-          
-          // Update the feed in Redux
-          dispatch(setPersonalizedFeed({
-            items: updatedFeed,
-            explanations: feedExplanations,
-            userId: user?.id
-          }));
-          
-          console.log(`[Feed] Added ${newQuestions.length} new questions to the feed`);
-        }
-      }
-    }
-  }, [needMoreQuestions, personalizedFeed, currentIndex, feedData, dispatch, user?.id, feedExplanations]);
-
-  // Loading state
-  if (isLoading) {
-    return (
-      <Surface style={[styles.container, { backgroundColor, justifyContent: 'center', alignItems: 'center' }]}>
-        <Animated.View style={{ transform: [{ scale: pulseAnim }] }}>
-          <Image 
-            source={require('../../../assets/images/app-icon.png')} 
-            style={styles.loadingIcon}
-            resizeMode="contain"
-          />
-        </Animated.View>
-        
-        <LoadingBar 
-          duration={3000}
-          height={10}
-          style={{ width: '70%', marginTop: 30 }}
-          color={colors.accent}
-        />
-      </Surface>
-    );
-  }
-
-  // Error state
-  if (loadError) {
-    return (
-      <Surface style={[styles.container, { backgroundColor, justifyContent: 'center', alignItems: 'center' }]}>
-        <Text style={styles.errorText}>{loadError}</Text>
-        <PaperButton 
-          mode="contained"
-          style={styles.retryButton}
-          onPress={() => {
-            fetchTriviaQuestions().then((questions: FeedItemType[]) => {
-              setFeedData(questions);
-              setLoadError(null);
-            }).catch((err: Error) => {
-              console.error('Retry failed:', err);
-              setLoadError('Failed to load questions. Please try again later.');
-            });
-          }}
-        >
-          Retry
-        </PaperButton>
-      </Surface>
-    );
-  }
-
-  return (
-    <View 
-      style={styles.container}
-      onTouchStart={handleTouchStart}
-    >
-      {/* Profile Button with User Avatar */}
-      <TouchableOpacity 
-        style={styles.profileButton} 
-        onPress={toggleProfile}
-      >
-        <View style={styles.avatarCircle}>
-          {isGuest ? (
-            // If in guest mode, use the guest avatar image
-            <Image 
-              source={require('../../../assets/images/guest-avatar.png')} 
-              style={styles.avatar}
-              resizeMode="cover"
-            />
-          ) : avatarUrl ? (
-            // If user has an avatar, use it
-            <Image source={{ uri: avatarUrl }} style={styles.avatar} />
-          ) : (
-            // Otherwise show initials
-            <ThemedText style={styles.avatarText}>{getInitials()}</ThemedText>
-          )}
-        </View>
-      </TouchableOpacity>
-
-      {/* Connection error banner */}
-      {usingMockData && (
-        <Surface style={styles.mockDataBanner}>
-          <Text style={styles.mockDataText}>
-            Using sample questions due to network connectivity issues. Please check your connection.
-          </Text>
-        </Surface>
-      )}
-      
-      {/* Debug toast notification */}
-      {showDebugToast && (
-        <Animated.View style={[styles.debugToast, { opacity: debugToastOpacity }]}>
-          <ThemedText style={styles.debugToastText}>
-            Debug Mode: {debugPanelVisible ? 'ON' : 'OFF'}
-          </ThemedText>
-        </Animated.View>
-      )}
-      
-      <FlatList
-        ref={flatListRef}
-        data={personalizedFeed.length > 0 ? personalizedFeed : feedData}
-        renderItem={renderItem}
-        keyExtractor={keyExtractor}
-        showsVerticalScrollIndicator={false}
-        pagingEnabled={true}
-        getItemLayout={getItemLayout}
-        viewabilityConfigCallbackPairs={viewabilityConfigCallbackPairs.current}
-        onMomentumScrollBegin={onMomentumScrollBegin}
-        onMomentumScrollEnd={onMomentumScrollEnd}
-        onScroll={handleScroll}
-        scrollEventThrottle={16}
-        snapToAlignment="start"
-        decelerationRate="fast" // Use fast deceleration for better snapping
-        snapToInterval={viewportHeight}
-        style={styles.flatList}
-        contentContainerStyle={styles.flatListContent}
-        removeClippedSubviews={Platform.OS !== 'web'} // Improve performance on mobile but can cause issues on web
-        maxToRenderPerBatch={3}
-        windowSize={5} // Increase window size for better visibility detection
-        initialNumToRender={2}
-        updateCellsBatchingPeriod={50} // Optimize batch updates
-        maintainVisibleContentPosition={{ // Help maintain position during dynamic content changes
-          minIndexForVisible: 0,
-          autoscrollToTopThreshold: 10
-        }}
-      />
-
-      {/* InteractionTracker Component */}
-      <InteractionTracker 
-        feedData={personalizedFeed.length > 0 ? personalizedFeed : feedData} 
-        debugEnabled={debugPanelVisible}
-      />
-
-      {/* Profile Bottom Sheet */}
-      <ProfileBottomSheet isVisible={showProfile} onClose={toggleProfile} />
-
-      {/* Leaderboard Bottom Sheet */}
-      <LeaderboardBottomSheet isVisible={showLeaderboard} onClose={toggleLeaderboard} />
-
-      {/* Debugging Modal for Personalization Explanations - Only visible when debug panel is enabled */}
-      {debugPanelVisible && showExplanationModal && (
-        <Portal>
-          <Modal 
-            visible={showExplanationModal} 
-            onDismiss={() => setShowExplanationModal(false)}
-            contentContainerStyle={styles.explanationModal}
-          >
-            <Card>
-              <Card.Header title="Question Selection Logic" />
-              <Card.Content>
-                {currentExplanation.map((explanation, i) => (
-                  <Text key={i} style={styles.explanationText}>{explanation}</Text>
-                ))}
-              </Card.Content>
-              <Card.Footer>
-                <PaperButton 
-                  mode="contained"
-                  onPress={() => setShowExplanationModal(false)}
-                >
-                  Close
-                </PaperButton>
-              </Card.Footer>
-            </Card>
-          </Modal>
-        </Portal>
-      )}
-
-      {/* Debug Panel Button - Only visible when debug panel is explicitly enabled */}
-      {debugPanelVisible && (
-        <TouchableOpacity 
-          style={styles.debugButton}
-          onPress={() => {
-            console.log('Debug button pressed');
-            if (currentIndex < personalizedFeed.length) {
-              const currentItemId = personalizedFeed[currentIndex].id;
-              setCurrentExplanation(feedExplanations[currentItemId] || ['No explanation available for this question']);
-              setShowExplanationModal(true);
-            }
-          }}
-        >
-          <View style={styles.debugButtonInner}>
-            <ThemedText style={styles.debugButtonText}>DEBUG</ThemedText>
-          </View>
-        </TouchableOpacity>
-      )}
-
-      {showTooltip && (
-        <Animated.View
-          style={[
-            styles.tooltip,
-            {
-              opacity,
-              transform: [{ scale }],
-            },
-          ]}
-        >
-          <View style={styles.tooltipArrow} />
-          <Text style={styles.tooltipText}>
-            {Platform.OS === 'web' 
-              ? 'Use arrow keys to navigate' 
-              : 'Swipe up for next question!'}
-          </Text>
-
-          <View style={styles.tiktokAnimationContainer}>
-            <View style={styles.phoneFrame}>
-              <View style={styles.phoneContent}>
-                <Animated.View
-                  style={[
-                    styles.mockScreen,
-                    styles.mockScreen1,
-                    { transform: [{ translateY: mockContent1 }] },
-                  ]}
-                />
-                <Animated.View
-                  style={[
-                    styles.mockScreen,
-                    styles.mockScreen2,
-                    { transform: [{ translateY: mockContent2 }] },
-                  ]}
-                />
-              </View>
-
-              <Animated.View
-                style={[
-                  styles.finger,
-                  {
-                    transform: [
-                      { translateY: fingerPosition },
-                      { translateX: 22 },
-                    ],
-                  },
-                ]}
-              >
-                <View style={styles.fingerElement}>
-                  <View style={styles.fingerTip} />
-                </View>
-                <View style={styles.fingerShadow} />
-              </Animated.View>
-            </View>
-          </View>
-
-          <PaperButton
-            mode="contained"
-            onPress={hideTooltip}
-          >
-            Got it
-          </PaperButton>
-        </Animated.View>
-      )}
-    </View>
-  );
-};
-
->>>>>>> 0de999b2
-const styles = StyleSheet.create({
-  container: {
-    flex: 1,
-    position: 'relative',
-    overflow: 'hidden',
-    width: '100%', // Ensure full width
-    height: '100%', // Ensure full height
-  },
-  flatList: {
-    width: '100%', // Full width for web and mobile
-    height: '100%', // Full height
-    flex: 1,
-  },
-  flatListContent: {
-    // No additional padding or spacing that would cause items to overflow
-    flexGrow: 1,
-  },
-  itemContainer: {
-    width: '100%',
-    // Height is dynamically set in renderItem using viewportHeight
-    // This ensures each item takes exactly one screen
-  },
-  tooltipWrapper: {
-    position: 'absolute',
-    bottom: 80,
-    left: 0,
-    right: 0,
-    alignItems: 'center',
-    justifyContent: 'center',
-    zIndex: zIndex.tooltip - 10, // Make sure it's below bottomsheets
-    width: '100%',
-  },
-  tooltip: {
-    width: 220,
-    alignItems: 'center',
-    borderRadius: borderRadius.xl,
-    padding: spacing[4],
-    borderWidth: 1,
-    ...(Platform.OS === 'web' ? {
-      boxShadow: '0 3px 10px rgba(0, 0, 0, 0.35)',
-    } : {
-      shadowColor: '#000',
-      shadowOffset: { width: 0, height: 3 },
-      shadowOpacity: 0.2,
-      shadowRadius: 5,
-      elevation: 6,
-    }),
-  },
-  tooltipArrow: {
-    position: 'absolute',
-    bottom: -8,
-    left: '50%',
-    marginLeft: -8, // Half of the arrow width
-    width: 0,
-    height: 0,
-    backgroundColor: 'transparent',
-    borderStyle: 'solid',
-    borderLeftWidth: 8,
-    borderRightWidth: 8,
-    borderTopWidth: 8,
-    borderLeftColor: 'transparent',
-    borderRightColor: 'transparent',
-  },
-  tooltipText: {
-    fontSize: 14,
-    textAlign: 'center',
-    marginBottom: spacing[2],
-    fontWeight: '500',
-  },
-  tiktokAnimationContainer: {
-    height: 85,
-    width: 100,
-    alignItems: 'center',
-    justifyContent: 'center',
-    marginBottom: spacing[2],
-  },
-  phoneFrame: {
-    width: 45,
-    height: 80,
-    borderRadius: borderRadius.xl,
-    borderWidth: 2,
-    overflow: 'hidden',
-    position: 'relative',
-    backgroundColor: 'rgba(0, 0, 0, 0.2)',
-  },
-  phoneContent: {
-    width: '100%',
-    height: '100%',
-    position: 'relative',
-    overflow: 'hidden',
-  },
-  mockScreen: {
-    position: 'absolute',
-    width: '100%',
-    height: '100%',
-    borderRadius: borderRadius.sm,
-  },
-  mockScreen1: {
-    backgroundColor: 'rgba(255, 100, 100, 0.6)',
-  },
-  mockScreen2: {
-    backgroundColor: 'rgba(100, 100, 255, 0.6)',
-  },
-  finger: {
-    position: 'absolute',
-    right: -10,
-    width: 20,
-    height: 30,
-    alignItems: 'center',
-    zIndex: 3,
-  },
-  fingerElement: {
-    width: 15,
-    height: 22,
-    borderRadius: 12,
-    backgroundColor: 'white',
-    transform: [{ rotate: '-20deg' }],
-  },
-  fingerTip: {
-    position: 'absolute',
-    bottom: -2,
-    right: 3,
-    width: 10,
-    height: 10,
-    borderRadius: 5,
-    backgroundColor: 'white',
-  },
-  fingerShadow: {
-    position: 'absolute',
-    top: 2,
-    width: 18,
-    height: 25,
-    borderRadius: 12,
-    backgroundColor: 'rgba(0, 0, 0, 0.2)',
-    zIndex: -1,
-  },
-  loadingText: {
-    fontSize: 18,
-    fontWeight: '600',
-    marginBottom: 20,
-  },
-  errorText: {
-    color: '#ff3b30', // Use hardcoded color value for error
-    fontSize: 16,
-    marginBottom: 20,
-    textAlign: 'center',
-  },
-  retryButton: {
-    marginTop: 10,
-    backgroundColor: '#007aff', // Use hardcoded color for primary
-  },
-  explanationModal: {
-    margin: spacing[5],
-  },
-  explanationText: {
-    marginBottom: spacing[2],
-    fontSize: 14,
-  },
-  mockDataBanner: {
-    position: 'absolute',
-    top: spacing[5],
-    left: spacing[5],
-    right: spacing[5],
-    backgroundColor: 'rgba(244, 67, 54, 0.9)',
-    padding: spacing[3],
-    borderRadius: borderRadius.md,
-    zIndex: 100,
-    elevation: 5,
-    shadowColor: '#000',
-    shadowOffset: { width: 0, height: 2 },
-    shadowOpacity: 0.3,
-    shadowRadius: 3,
-  },
-  mockDataText: {
-    color: 'white',
-    textAlign: 'center',
-    fontWeight: 'bold',
-  },
-  // Update profile button styles
-  profileButton: {
-    position: 'absolute',
-    top: Platform.OS === 'ios' ? 50 : 25,
-    left: 20,
-    width: 50,
-    height: 50,
-    borderRadius: 25,
-    zIndex: 10,
-    justifyContent: 'center',
-    alignItems: 'center',
-    shadowColor: '#000',
-    shadowOffset: { width: 0, height: 2 },
-    shadowOpacity: 0.3,
-    shadowRadius: 3,
-    elevation: 5,
-  },
-  avatarCircle: {
-    width: 50,
-    height: 50,
-    borderRadius: 25,
-    backgroundColor: '#ffc107',
-    justifyContent: 'center',
-    alignItems: 'center',
-    borderWidth: 1,
-    borderColor: 'rgba(255, 255, 255, 0.3)',
-  },
-  avatarText: {
-    color: 'black',
-    fontSize: 18,
-    fontWeight: 'bold',
-  },
-  avatar: {
-    width: 50,
-    height: 50,
-    borderRadius: 25,
-  },
-  loadingIcon: {
-    width: 120,
-    height: 120,
-    marginBottom: 20,
-  },
-  loadingIndicatorContainer: {
-    marginBottom: 30,
-  },
-  loadingTip: {
-    fontSize: 16,
-    textAlign: 'center',
-    paddingHorizontal: 30,
-    color: '#007aff', // Use hardcoded color for secondary
-    maxWidth: 320,
-    fontStyle: 'italic',
-  },
-  // Add debug button styles
-  debugButton: {
-    position: 'absolute',
-    top: Platform.OS === 'ios' ? 50 : 25,
-    right: 20,
-    width: 60,
-    height: 30,
-    borderRadius: 15,
-    zIndex: 100, // Increase zIndex to ensure it's above all content
-    justifyContent: 'center',
-    alignItems: 'center',
-    shadowColor: '#000',
-    shadowOffset: { width: 0, height: 2 },
-    shadowOpacity: 0.3,
-    shadowRadius: 3,
-    elevation: 5,
-  },
-  debugButtonInner: {
-    width: 60,
-    height: 30,
-    borderRadius: 15,
-    backgroundColor: '#ff5722',
-    justifyContent: 'center',
-    alignItems: 'center',
-    borderWidth: 1,
-    borderColor: 'rgba(255, 255, 255, 0.3)',
-  },
-  debugButtonText: {
-    color: 'white',
-    fontSize: 12,
-    fontWeight: 'bold',
-  },
-  debugToast: {
-    position: 'absolute',
-    top: '40%',
-    left: '10%',
-    right: '10%',
-    backgroundColor: 'rgba(0,0,0,0.8)',
-    borderRadius: 10,
-    padding: 16,
-    zIndex: 9999,
-    alignItems: 'center',
-    justifyContent: 'center',
-  },
-  debugToastText: {
-    color: 'white',
-    fontSize: 16,
-    fontWeight: 'bold',
-  },
-  neonRetryButton: {
-    marginTop: 20,
-    paddingVertical: 12,
-    paddingHorizontal: 24,
-    borderRadius: 10,
-    backgroundColor: 'rgba(10, 10, 20, 0.9)', // Very dark blue-black with transparency
-    borderWidth: 2.5, // Thicker border for more intense effect
-    borderColor: NeonColors.dark.primary,
-    shadowColor: NeonColors.dark.primary,
-    shadowOffset: { width: 0, height: 0 },
-    shadowOpacity: 0.9, // Higher opacity for stronger glow
-    shadowRadius: 12, // Larger radius for more dramatic effect
-    elevation: Platform.OS === 'android' ? 10 : 0,
-    ...(Platform.OS === 'web' ? {
-      boxShadow: `0 0 15px ${NeonColors.dark.primary}, 0 0 8px ${NeonColors.dark.primary}`,
-    } as any : {}),
-  },
-  neonRetryButtonIOS: {
-    // iOS-specific shadow properties for better performance
-    shadowColor: NeonColors.dark.primary,
-    shadowOffset: { width: 0, height: 0 },
-    shadowOpacity: 0.85,
-    shadowRadius: 8,
-  },
-  neonRetryText: {
-    color: NeonColors.dark.primary,
-    fontSize: 20, // Larger text
-    fontWeight: 'bold',
-    textShadowColor: NeonColors.dark.primary,
-    textShadowOffset: { width: 0, height: 0 },
-    textShadowRadius: 8, // More intense text glow
-  },
-  retryButtonText: {
-    color: 'white',
-    fontSize: 16,
-    fontWeight: 'bold',
-  },
-  tooltipButton: {
-    marginTop: spacing[2],
-  },
-  tooltipButtonLabel: {
-    fontWeight: '600',
-  },
-});
-
-const FeedScreen: React.FC = () => {
-  const [currentIndex, setCurrentIndex] = useState(0);
-  const [showTooltip, setShowTooltip] = useState(false);
-  const [isAnimationError, setIsAnimationError] = useState(false);
-  // Add state for feed data
-  const [feedData, setFeedData] = useState<FeedItemType[]>([]);
-  const [isLocalLoading, setIsLocalLoading] = useState(true); // Renamed to avoid confusion
-  const [loadError, setLoadError] = useState<string | null>(null);
-  const [usingMockData, setUsingMockData] = useState(false);
-  // Add state for selection explanations 
-  const [showExplanationModal, setShowExplanationModal] = useState(false);
-  const [currentExplanation, setCurrentExplanation] = useState<string[]>([]);
-  // Add state for profile modal
-  const [showProfile, setShowProfile] = useState(false);
-  // Add a state variable for the leaderboard visibility
-  const [showLeaderboard, setShowLeaderboard] = useState(false);
-  const [currentLeaderboardItemId, setCurrentLeaderboardItemId] = useState<string | null>(null);
-  
-  // Add state for debug panel visibility
-  const [debugPanelVisible, setDebugPanelVisible] = useState(false);
-  
-  // Get user from auth context
-  const { user, isGuest } = useAuth();
-  
-  // Add a new state for the avatar URL
-  const [avatarUrl, setAvatarUrl] = useState<string | null>(null);
-  
-  const flatListRef = useRef<FlatList>(null);
-  const lastInteractionTime = useRef(Date.now());
-  const lastVisibleItemId = useRef<string | null>(null);
-  const previousIndex = useRef<number>(0);
-  // Add ref to track previous userProfile for cold start updates
-  const previousUserProfileRef = useRef<typeof userProfile | null>(null);
-
-  // Get all theme colors at the top level
-  const backgroundColor = useThemeColor({}, 'background');
-  const textColor = useThemeColor({}, 'text');
-  const borderColor = useThemeColor({}, 'border');
-  const primaryColor = useThemeColor({}, 'primary');
-
-  // State to track viewport height on web for proper sizing
-  const [viewportHeight, setViewportHeight] = useState(
-    Platform.OS === 'web' ? window.innerHeight : height
-  );
-
-  // Use our custom iOS animations hook
-  const { opacity, scale, animateIn, animateOut, resetAnimations } = useIOSAnimations();
-
-  const dispatch = useAppDispatch();
-  const hasViewedTooltip = useAppSelector(state => state.trivia.hasViewedTooltip);
-  const tooltipPermanentlyDismissed = useAppSelector(state => state.trivia.tooltipPermanentlyDismissed);
-  const questions = useAppSelector(state => state.trivia.questions);
-  const userProfile = useAppSelector(state => state.trivia.userProfile);
-  const personalizedFeed = useAppSelector(state => state.trivia.personalizedFeed);
-  const feedExplanations = useAppSelector(state => state.trivia.feedExplanations);
-  const interactionStartTimes = useAppSelector(state => state.trivia.interactionStartTimes);
-  const isSyncing = useAppSelector(state => state.trivia.isSyncing);
-  const lastSyncTime = useAppSelector(state => state.trivia.lastSyncTime);
-
-  // Add state to track scroll activity
-  const [isActivelyScrolling, setIsActivelyScrolling] = useState(false);
-  const scrollTimeoutRef = useRef<NodeJS.Timeout | null>(null);
-  const lastScrollPosition = useRef<number>(0);
-  
-  // Add state for profile username at component level
-  const [profileUsername, setProfileUsername] = useState<string | null>(null);
-
-  // Get app loading context
-  const { isAppLoading, setIsAppLoading } = useAppLoading();
-
-  // Add state to track last question answered time
-  const [lastAnswerTime, setLastAnswerTime] = useState<number | null>(null);
-  const [shouldShowTooltip, setShouldShowTooltip] = useState(false);
-  const tooltipTimeoutRef = useRef<NodeJS.Timeout | null>(null);
-
-  // Fetch username from the database when user changes
-  useEffect(() => {
-    const fetchUsername = async () => {
-      if (user?.id) {
-        try {
-          const { data } = await supabase
-            .from('user_profiles')
-            .select('username')
-            .eq('id', user.id)
-            .single();
-          
-          if (data?.username) {
-            setProfileUsername(data.username);
-          }
-        } catch (error) {
-          console.error('Error fetching username:', error);
-        }
-      }
-    };
-    
-    fetchUsername();
-  }, [user?.id]);
-
-  // Add debugging for loading state
-  useEffect(() => {
-    console.log('FeedScreen - AppLoading state:', isAppLoading);
-    
-    // Clean up loading state when component unmounts
-    return () => {
-      if (isAppLoading) {
-        console.log('FeedScreen unmounting while still loading, cleaning up loading state');
-        setIsAppLoading(false);
-      }
-    };
-  }, [isAppLoading]);
-
-  // Get user initials for the profile button
-  const getInitials = () => {
-    // Use the fetched username if available
-    if (profileUsername) {
-      return profileUsername.substring(0, 2).toUpperCase();
-    }
-    
-    // Fallback to default
-    return 'ZT';
-  };
-  
-  // Load user data when component mounts if user is logged in
-  useEffect(() => {
-    if (user?.id) {
-      console.log('User is logged in, loading user data');
-      
-      // Dispatch the thunk to load all user data
-      dispatch(loadUserDataThunk(user.id))
-        .then((userData) => {
-          console.log('User data loaded successfully');
-          
-          // After loading data, if we have a personalized feed, we may want to
-          // rebuild it with the latest user profile data
-          if (userData.profile && personalizedFeed.length === 0 && feedData.length > 0) {
-            console.log('Generating personalized feed with loaded user profile');
-            const { items, explanations } = getPersonalizedFeed(feedData, userData.profile);
-            
-            // Store the feed items in a stable order
-            dispatch(setPersonalizedFeed({ 
-              items, 
-              explanations,
-              userId: user.id
-            }));
-          }
-        })
-        .catch(error => {
-          console.error('Failed to load user data:', error);
-        });
-    }
-  }, [user?.id, dispatch, personalizedFeed.length, feedData]); // Include all dependencies
-
-  const pulseAnim = useRef(new Animated.Value(1)).current;
-
-  // Fetch trivia questions from Supabase and apply personalization
-  useEffect(() => {
-    console.log('Starting to load trivia questions');
-    
-    const loadTriviaQuestions = async () => {
-      setIsLocalLoading(true);
-      setLoadError(null);
-      
-      try {
-        console.log('Fetching trivia questions...');
-        
-        // Check cache first
-        const cachedData = await AsyncStorage.getItem('cachedTriviaQuestions');
-        let allQuestions = [];
-        
-        if (cachedData) {
-          // Use cached data while fetching fresh data
-          console.log('Using cached trivia questions');
-          try {
-            allQuestions = JSON.parse(cachedData);
-            setFeedData(allQuestions);
-            
-            // Apply personalization with cached data
-            if (allQuestions.length > 0) {
-              const { items, explanations } = getPersonalizedFeed(allQuestions, userProfile);
-              const uniqueItems = items.filter((item, index, self) => 
-                index === self.findIndex(t => t.id === item.id)
-              );
-              
-              const uniqueExplanations: Record<string, string[]> = {};
-              uniqueItems.forEach(item => {
-                if (explanations[item.id]) {
-                  uniqueExplanations[item.id] = explanations[item.id];
-                }
-              });
-              
-              dispatch(setPersonalizedFeed({ 
-                items: uniqueItems, 
-                explanations: uniqueExplanations 
-              }));
-            }
-          } catch (cacheError) {
-            console.error('Error parsing cached data:', cacheError);
-            // Continue with empty questions, will load fresh data
-          }
-        }
-        
-        // Fetch fresh data
-        console.log('Fetching fresh trivia questions...');
-        const freshQuestions = await fetchTriviaQuestions();
-        console.log('Fresh questions loaded:', freshQuestions.length);
-        
-        // Check if we got mock data due to a connection error
-        if (freshQuestions.length === 3 && freshQuestions[0].id === '1' && freshQuestions[0].question.includes('closest star to Earth')) {
-          console.log('Using mock data due to connection error');
-          setUsingMockData(true);
-        } else {
-          // Cache the fresh data
-          await AsyncStorage.setItem('cachedTriviaQuestions', JSON.stringify(freshQuestions));
-        }
-        
-        // Filter out duplicates by ID
-        const uniqueQuestions = freshQuestions.filter((item, index, self) => 
-          index === self.findIndex(t => t.id === item.id)
-        );
-        
-        console.log(`Loaded ${freshQuestions.length} questions, ${uniqueQuestions.length} unique questions after filtering duplicates`);
-        setFeedData(uniqueQuestions); // Store unique questions
-        
-        // Apply personalization if we have questions
-        if (uniqueQuestions.length > 0) {
-          const { items, explanations } = getPersonalizedFeed(uniqueQuestions, userProfile);
-          
-          // Ensure items are unique again (personalization might introduce duplicates)
-          const uniqueItems = items.filter((item, index, self) => 
-            index === self.findIndex(t => t.id === item.id)
-          );
-          
-          // Create explanations object with only unique items
-          const uniqueExplanations: Record<string, string[]> = {};
-          uniqueItems.forEach(item => {
-            if (explanations[item.id]) {
-              uniqueExplanations[item.id] = explanations[item.id];
-            }
-          });
-          
-          // Store the feed items in a stable order
-          dispatch(setPersonalizedFeed({ 
-            items: uniqueItems, 
-            explanations: uniqueExplanations 
-          }));
-        }
-        
-        console.log('Data loading complete, setting loading state to false');
-      } catch (error) {
-        console.error('Failed to load trivia questions:', error);
-        setLoadError('Failed to load questions. Please try again later.');
-      } finally {
-        // Ensure we always update loading states
-        setIsLocalLoading(false);
-        // Signal to the app that we're done loading
-        console.log('Finalizing loading process, setting app loading to false');
-        // Use setTimeout to ensure this runs after render cycle
-        setTimeout(() => {
-          setIsAppLoading(false);
-        }, 0);
-      }
-    };
-
-    // Start loading data
-    loadTriviaQuestions();
-  }, []); // Only run on mount
-
-  // Update effect to prevent reordering of feed after initial load
-  useEffect(() => {
-    // Only refresh personalized feed when userProfile changes and we don't have a feed yet
-    if (feedData.length > 0 && personalizedFeed.length === 0) {
-      const { items, explanations } = getPersonalizedFeed(feedData, userProfile);
-      
-      // Filter out any duplicate questions by ID
-      const uniqueItems = items.filter((item, index, self) => 
-        index === self.findIndex(t => t.id === item.id)
-      );
-      
-      // Generate new explanations object with only unique items
-      const uniqueExplanations: Record<string, string[]> = {};
-      uniqueItems.forEach(item => {
-        if (explanations[item.id]) {
-          uniqueExplanations[item.id] = explanations[item.id];
-        }
-      });
-      
-      dispatch(setPersonalizedFeed({ 
-        items: uniqueItems, 
-        explanations: uniqueExplanations 
-      }));
-      console.log('Initial personalized feed with', uniqueItems.length, 'unique items');
-    }
-  }, [userProfile, feedData, personalizedFeed.length, dispatch]);
-
-  // Add effect to refresh feed during cold start phase when userProfile changes
-  useEffect(() => {
-    // Skip if userProfile hasn't changed since last check
-    const prevProfile = previousUserProfileRef.current;
-    if (prevProfile && 
-        prevProfile.totalQuestionsAnswered === userProfile?.totalQuestionsAnswered && 
-        prevProfile.coldStartComplete === userProfile?.coldStartComplete) {
-      return; // Profile hasn't changed in a way that affects feed ordering
-    }
-    
-    // Only apply this logic during initial loading, not after answering questions
-    const totalQuestionsAnswered = userProfile?.totalQuestionsAnswered || 0;
-    const inColdStart = !userProfile?.coldStartComplete && totalQuestionsAnswered < 20;
-    
-    // Only use this effect for initial feed generation
-    // Skip if we already have a feed and have answered questions
-    if (inColdStart && feedData.length > 0 && personalizedFeed.length === 0) {
-      console.log('Initial feed creation during cold start phase');
-      const { items, explanations } = getPersonalizedFeed(feedData, userProfile);
-      
-      // Filter out any duplicate questions by ID
-      const uniqueItems = items.filter((item, index, self) => 
-        index === self.findIndex(t => t.id === item.id)
-      );
-      
-      // Generate new explanations object with only unique items
-      const uniqueExplanations: Record<string, string[]> = {};
-      uniqueItems.forEach(item => {
-        if (explanations[item.id]) {
-          uniqueExplanations[item.id] = explanations[item.id];
-        }
-      });
-      
-      dispatch(setPersonalizedFeed({ 
-        items: uniqueItems, 
-        explanations: uniqueExplanations 
-      }));
-      console.log('Initial personalized feed with', uniqueItems.length, 'unique items');
-    }
-    
-    // Update ref with current userProfile
-    previousUserProfileRef.current = userProfile;
-  }, [userProfile, feedData, dispatch, personalizedFeed.length]); // Added personalizedFeed.length to dependencies
-
-  const fingerPosition = useRef(new Animated.Value(0)).current;
-  const phoneFrame = useRef(new Animated.Value(0)).current;
-  const mockContent1 = useRef(new Animated.Value(0)).current;
-  const mockContent2 = useRef(new Animated.Value(100)).current;
-
-  // For web, listen to window resize events to update the viewport height
-  useEffect(() => {
-    const calculateViewportHeight = () => {
-      if (Platform.OS === 'web') {
-        // For web, use the full viewport height since we don't have a navbar anymore
-        const viewportHeight = window.visualViewport?.height || window.innerHeight;
-        console.log(`Web viewport height: ${viewportHeight}px`);
-        setViewportHeight(viewportHeight);
-      } else {
-        // For mobile, get the full screen dimensions without navbar deduction
-        const windowHeight = Dimensions.get('window').height;
-        console.log(`Mobile viewport height: ${windowHeight}px`);
-        setViewportHeight(windowHeight);
-      }
-    };
-    
-    // Initial calculation
-    calculateViewportHeight();
-    
-    if (Platform.OS === 'web') {
-      // Listen for resize on web and visualViewport changes
-      window.addEventListener('resize', calculateViewportHeight);
-      
-      // Listen for visualViewport changes if available (for mobile browsers)
-      if (window.visualViewport) {
-        window.visualViewport.addEventListener('resize', calculateViewportHeight);
-        window.visualViewport.addEventListener('scroll', calculateViewportHeight);
-      }
-      
-      return () => {
-        window.removeEventListener('resize', calculateViewportHeight);
-        if (window.visualViewport) {
-          window.visualViewport.removeEventListener('resize', calculateViewportHeight);
-          window.visualViewport.removeEventListener('scroll', calculateViewportHeight);
-        }
-      };
-    } else {
-      // For mobile, update on dimension changes
-      const dimensionsSubscription = Dimensions.addEventListener('change', () => {
-        calculateViewportHeight();
-      });
-      
-      return () => {
-        dimensionsSubscription.remove();
-      };
-    }
-  }, []);
-
-  const createTikTokAnimation = () => {
-    try {
-      // Create the animation sequence
-      const sequence = Animated.sequence([
-        Animated.parallel([
-          Animated.timing(mockContent1, {
-            toValue: 0,
-            duration: 100,
-            useNativeDriver: true,
-          }),
-          Animated.timing(mockContent2, {
-            toValue: 100,
-            duration: 100,
-            useNativeDriver: true,
-          }),
-          Animated.timing(fingerPosition, {
-            toValue: 0,
-            duration: 100,
-            useNativeDriver: true,
-          }),
-        ]),
-        Animated.timing(fingerPosition, {
-          toValue: -5,
-          duration: 200,
-          easing: Easing.out(Easing.cubic),
-          useNativeDriver: true,
-        }),
-        Animated.delay(100),
-        Animated.parallel([
-          Animated.timing(fingerPosition, {
-            toValue: -35,
-            duration: 600,
-            easing: Easing.out(Easing.cubic),
-            useNativeDriver: true,
-          }),
-          Animated.timing(mockContent1, {
-            toValue: -80,
-            duration: 600,
-            easing: Easing.out(Easing.cubic),
-            useNativeDriver: true,
-          }),
-          Animated.timing(mockContent2, {
-            toValue: 0,
-            duration: 600,
-            easing: Easing.out(Easing.cubic),
-            useNativeDriver: true,
-          }),
-        ]),
-        Animated.delay(350),
-        Animated.timing(fingerPosition, {
-          toValue: 40,
-          duration: 400,
-          easing: Easing.in(Easing.cubic),
-          useNativeDriver: true,
-        }),
-        Animated.delay(600),
-      ]);
-      
-      // Return the looped animation
-      return Animated.loop(sequence);
-    } catch (error) {
-      console.error('Error creating animation:', error);
-      setIsAnimationError(true);
-      return null;
-    }
-  };
-
-  const tikTokAnimation = useRef<Animated.CompositeAnimation | null>(null);
-
-  // Update useEffect for tooltip display logic
-  useEffect(() => {
-    // Initial tooltip show logic - first time user only
-    if (!hasViewedTooltip && !showTooltip && !shouldShowTooltip) {
-      // Set up timer to show tooltip after 1.5 seconds of inactivity
-      const timer = setTimeout(() => {
-        setShouldShowTooltip(true);
-      }, 1500);
-
-      return () => {
-        // Clean up timer
-        clearTimeout(timer);
-      };
-    }
-  }, [hasViewedTooltip, showTooltip, shouldShowTooltip]);
-
-  // Effect to actually show the tooltip when shouldShowTooltip becomes true
-  useEffect(() => {
-    if (shouldShowTooltip && !showTooltip) {
-      setShowTooltip(true);
-      
-      // Start the TikTok-style animation
-      try {
-        tikTokAnimation.current = createTikTokAnimation();
-        if (tikTokAnimation.current) {
-          tikTokAnimation.current.start();
-        }
-      } catch (error) {
-        console.error('Error starting animation:', error);
-        setIsAnimationError(true);
-      }
-      
-      // Add spring animation for the tooltip
-      animateIn();
-    }
-  }, [shouldShowTooltip, showTooltip]);
-
-  // Add effect to handle post-answer tooltip display
-  useEffect(() => {
-    // Clear any existing timeout
-    if (tooltipTimeoutRef.current) {
-      clearTimeout(tooltipTimeoutRef.current);
-      tooltipTimeoutRef.current = null;
-    }
-
-    // Only show tooltip if user has already seen it once, they've answered a question,
-    // they haven't scrolled in the last 15 seconds, AND they haven't permanently dismissed it
-    if (lastAnswerTime && hasViewedTooltip && !isActivelyScrolling && !showTooltip && !tooltipPermanentlyDismissed) {
-      tooltipTimeoutRef.current = setTimeout(() => {
-        setShouldShowTooltip(true);
-      }, 15000); // 15 seconds
-    }
-
-    return () => {
-      if (tooltipTimeoutRef.current) {
-        clearTimeout(tooltipTimeoutRef.current);
-      }
-    };
-  }, [lastAnswerTime, isActivelyScrolling, hasViewedTooltip, showTooltip, tooltipPermanentlyDismissed]);
-
-  // When scrolling past a question, mark it as skipped if it wasn't answered and update profile
-  const markPreviousAsSkipped = useCallback((prevIndex: number, newIndex: number) => {
-    // Only mark as skipped when explicitly scrolling down past a question and if we have feed data
-    if (newIndex > prevIndex && personalizedFeed.length > 0) {
-      const previousQuestion = personalizedFeed[prevIndex];
-      const previousQuestionId = previousQuestion.id;
-      const questionState = questions[previousQuestionId];
-      
-      // Early check - don't proceed if already answered or skipped (reduce redundant console logs)
-      if (questionState && (questionState.status === 'answered' || questionState.status === 'skipped')) {
-        return; // Exit early without logging
-      }
-      
-      console.log('Checking if question should be skipped:', previousQuestionId);
-      console.log('Current question state:', questionState);
-      
-      // Only mark as skipped if the question wasn't answered
-      // This ensures that a previously skipped question that gets answered has the answer take precedence
-      if (!questionState || questionState.status === 'unanswered') {
-        // Calculate time spent if startTime exists but timeSpent hasn't been set yet
-        const startTime = interactionStartTimes[previousQuestionId];
-        let timeSpent = 0;
-        
-        if (startTime) {
-          timeSpent = Date.now() - startTime;
-          console.log(`Time spent on question ${previousQuestionId}: ${timeSpent}ms`);
-        } else {
-          console.log(`Warning: No start time recorded for question ${previousQuestionId}`);
-        }
-        
-        // Dispatch skip action to mark question as skipped
-        dispatch(skipQuestion({ questionId: previousQuestionId, userId: user?.id }));
-        
-        // IMPORTANT: Save a copy of the current feed before updating the profile
-        // This prevents the feed from being regenerated by other useEffects
-        const currentFeed = [...personalizedFeed];
-        
-        // Update user profile for personalization
-        const { updatedProfile, weightChange } = updateUserProfile(
-          userProfile,
-          previousQuestionId,
-          { 
-            wasSkipped: true,
-            timeSpent: timeSpent
-          },
-          previousQuestion
-        );
-        
-        // Save updated profile to Redux
-        // IMPORTANT: Pass weightChange to ensure it's tracked in the weights tab
-        dispatch(updateUserProfileAction({ 
-          profile: updatedProfile, 
-          userId: user?.id,
-          weightChange: weightChange || undefined // Convert null to undefined to match expected type
-        }));
-        
-        // Sync weight change with Supabase if user is logged in and weight change exists
-        if (user?.id && weightChange) {
-          syncWeightChanges(user.id, [weightChange]);
-        }
-
-        // Check if we need to append new questions to the feed
-        const inColdStart = !updatedProfile?.coldStartComplete && 
-                         (updatedProfile?.totalQuestionsAnswered || 0) < 20;
-        
-        // Always append questions when skipping to avoid running out
-        if (feedData.length > currentFeed.length) {
-          console.log('Skipped question - maintaining feed continuity');
-          
-          // Create a set of IDs that are already in our feed
-          const existingIds = new Set(currentFeed.map(item => item.id));
-          
-          // Use the personalization system to get additional questions
-          // Get questions that aren't already in our feed
-          const availableQuestions = feedData.filter(item => !existingIds.has(item.id));
-          
-          // Use personalization logic to select new questions instead of sequential selection
-          const { items: personalizedItems, explanations: personalizedExplanations } = 
-            getPersonalizedFeed(availableQuestions, updatedProfile, 5);
-            
-          // Take only questions we don't already have
-          const newQuestions = personalizedItems.filter(item => !existingIds.has(item.id)).slice(0, 3);
-          
-          if (newQuestions.length > 0) {
-            console.log(`Appending ${newQuestions.length} personalized questions to feed after skip`);
-            
-            // Create a new feed with existing + new questions
-            const updatedFeed = [...currentFeed, ...newQuestions];
-            
-            // Add additional explanation about why we added them
-            const combinedExplanations: Record<string, string[]> = { ...feedExplanations };
-            
-            // Add the explanations from the personalization system plus our continuity message
-            newQuestions.forEach((item: FeedItemType) => {
-              combinedExplanations[item.id] = [
-                ...(personalizedExplanations[item.id] || []),
-                `Added after skipping a question to maintain feed continuity`
-              ];
-            });
-            
-            // Update the feed in Redux
-            dispatch(setPersonalizedFeed({
-              items: updatedFeed,
-              explanations: combinedExplanations,
-              userId: user?.id
-            }));
-          }
-        }
-        
-        console.log('Skipped question:', previousQuestionId, 
-          'Time spent:', timeSpent,
-          'Tags:', previousQuestion.tags || 'None');
-      }
-    }
-  }, [dispatch, interactionStartTimes, personalizedFeed, questions, user?.id, userProfile, feedData, feedExplanations]);
-
-  // Add optimized fast scroll handler to reduce redundant skipping checks
-  const handleFastScroll = useCallback((startIndex: number, endIndex: number) => {
-    // Don't process if start and end are the same or if scrolling up
-    if (startIndex >= endIndex || !personalizedFeed.length) return;
-    
-    console.log(`Fast scroll detected: ${startIndex} → ~${endIndex}`);
-    
-    // Process only questions that aren't already marked
-    for (let i = startIndex; i < endIndex; i++) {
-      if (i >= 0 && i < personalizedFeed.length) {
-        const question = personalizedFeed[i];
-        const questionState = questions[question.id];
-        
-        // Skip questions that are already processed (answers or skipped)
-        if (questionState && (questionState.status === 'answered' || questionState.status === 'skipped')) {
-          continue;
-        }
-        
-        markPreviousAsSkipped(i, endIndex);
-      }
-    }
-  }, [personalizedFeed, questions, markPreviousAsSkipped]);
-
-  const handleScroll = (event: NativeSyntheticEvent<NativeScrollEvent>) => {
-    if (event.nativeEvent.contentOffset.y !== 0 && showTooltip) {
-      hideTooltip();
-    }
-    
-    // Clear any pending tooltip timeout when user scrolls
-    if (tooltipTimeoutRef.current) {
-      clearTimeout(tooltipTimeoutRef.current);
-      tooltipTimeoutRef.current = null;
-    }
-    
-    // Mark as actively scrolling
-    setIsActivelyScrolling(true);
-    
-    // Clear any existing timeout
-    if (scrollTimeoutRef.current) {
-      clearTimeout(scrollTimeoutRef.current);
-    }
-    
-    // Set a timeout to mark as no longer scrolling after a brief period
-    scrollTimeoutRef.current = setTimeout(() => {
-      setIsActivelyScrolling(false);
-    }, 500);
-    
-    // Check for skipped questions during scroll
-    const currentScrollPos = event.nativeEvent.contentOffset.y;
-    const scrollDirection = currentScrollPos > lastScrollPosition.current ? 'down' : 'up';
-    lastScrollPosition.current = currentScrollPos;
-    
-    // If scrolling down quickly, check for questions to mark as skipped
-    if (scrollDirection === 'down') {
-      // Calculate the approximate index based on scroll position
-      const estimatedIndex = Math.round(currentScrollPos / viewportHeight);
-      
-      // If we've moved more than one question, we may have skipped some
-      if (estimatedIndex > currentIndex + 1) {
-        // Use optimized function to handle fast scroll skipping
-        handleFastScroll(currentIndex, estimatedIndex);
-      }
-    }
-  };
-
-  const onViewableItemsChanged = useCallback(
-    ({ viewableItems }: { viewableItems: ViewToken[] }) => {
-      if (viewableItems.length > 0 && viewableItems[0].index !== null && personalizedFeed.length > 0) {
-        const newIndex = viewableItems[0].index;
-        // Make sure newIndex is within bounds
-        if (newIndex >= 0 && newIndex < personalizedFeed.length) {
-          const currentItem = personalizedFeed[newIndex];
-          // Add null check for currentItem
-          if (currentItem && currentItem.id) {
-            const currentItemId = currentItem.id;
-
-            // Mark previous question as skipped only when scrolling to a new question that is below the previous one
-            // This ensures we only mark questions as skipped when explicitly scrolled past them
-            if (previousIndex.current !== newIndex && newIndex > previousIndex.current) {
-              markPreviousAsSkipped(previousIndex.current, newIndex);
-            }
-
-            previousIndex.current = newIndex;
-            lastVisibleItemId.current = currentItemId;
-            setCurrentIndex(newIndex);
-            
-            // Start tracking interaction time with this question
-            const currentTime = Date.now();
-            console.log(`Starting interaction tracking for question ${currentItemId} at ${new Date(currentTime).toISOString()}`);
-            dispatch(startInteraction({ questionId: currentItemId }));
-            
-            // Immediately check if we already have an existing interaction time
-            setTimeout(() => {
-              const startTime = interactionStartTimes[currentItemId];
-              if (startTime) {
-                console.log(`Confirmed interaction tracking for ${currentItemId}, start time: ${new Date(startTime).toISOString()}`);
-              } else {
-                console.warn(`Failed to start interaction tracking for ${currentItemId}`);
-              }
-            }, 50);
-            
-            // Set current explanation for debugging
-            if (debugPanelVisible && feedExplanations[currentItemId]) {
-              setCurrentExplanation(feedExplanations[currentItemId]);
-            }
-          } else {
-            console.warn(`Invalid feed item at index ${newIndex}: item is undefined or missing ID`);
-          }
-          
-          // Proactively check if we're getting close to the end of the feed (within 3 questions)
-          // and append more questions if needed
-          if (newIndex >= personalizedFeed.length - 3 && feedData.length > personalizedFeed.length) {
-            console.log('Getting close to the end of the feed, preemptively adding more questions');
-            
-            const currentFeed = [...personalizedFeed];
-            const existingIds = new Set(currentFeed.map(item => item.id));
-            const availableQuestions = feedData.filter(item => !existingIds.has(item.id));
-            
-            // Use personalization logic to select new questions instead of sequential selection
-            const { items: personalizedItems, explanations: personalizedExplanations } = 
-              getPersonalizedFeed(availableQuestions, userProfile, 8);
-              
-            // Take up to 5 new personalized questions
-            const newQuestions = personalizedItems.filter(item => !existingIds.has(item.id)).slice(0, 5);
-            
-            if (newQuestions.length > 0) {
-              console.log(`Proactively appending ${newQuestions.length} personalized questions to feed`);
-              
-              // Create a new feed with existing + new questions
-              const updatedFeed = [...currentFeed, ...newQuestions];
-              
-              // Add additional explanation about why we added them
-              const combinedExplanations: Record<string, string[]> = { ...feedExplanations };
-              
-              // Add the explanations from the personalization system plus our message
-              newQuestions.forEach((item: FeedItemType) => {
-                combinedExplanations[item.id] = [
-                  ...(personalizedExplanations[item.id] || []),
-                  `Added to extend feed`
-                ];
-              });
-              
-              // Update the feed in Redux
-              dispatch(setPersonalizedFeed({
-                items: updatedFeed,
-                explanations: combinedExplanations
-              }));
-            }
-          }
-        } else {
-          console.warn(`Invalid index ${newIndex}: outside of personalizedFeed bounds (0-${personalizedFeed.length - 1})`);
-        }
-      }
-    },
-    [markPreviousAsSkipped, personalizedFeed, feedExplanations, dispatch, interactionStartTimes, feedData, userProfile, debugPanelVisible]
-  );
-
-  useEffect(() => {
-    if (personalizedFeed.length > 0) {
-      const firstQuestionId = personalizedFeed[0].id;
-      lastVisibleItemId.current = firstQuestionId;
-      
-      // Start tracking interaction with first question
-      console.log(`Starting initial interaction tracking for question ${firstQuestionId}`);
-      
-      // Dispatch action to start tracking this question's interaction time
-      dispatch(startInteraction({ questionId: firstQuestionId }));
-    }
-  // Remove interactionStartTimes from dependencies to prevent infinite loop
-  }, [personalizedFeed, dispatch]);
-  
-  // Separate useEffect for verification to prevent infinite loops
-  useEffect(() => {
-    // Only run once after component mounts to verify first question tracking
-    if (personalizedFeed.length > 0) {
-      const firstQuestionId = personalizedFeed[0].id;
-      
-      // Verify after a short delay
-      const timer = setTimeout(() => {
-        if (interactionStartTimes[firstQuestionId]) {
-          console.log(`Confirmed initial interaction tracking for ${firstQuestionId}, start time: ${new Date(interactionStartTimes[firstQuestionId]).toISOString()}`);
-        } else {
-          console.warn(`Failed to start initial interaction tracking for ${firstQuestionId}`);
-        }
-      }, 100);
-      
-      return () => clearTimeout(timer);
-    }
-  }, [personalizedFeed.length]); // Only run when feed length changes
-
-  const viewabilityConfig = {
-    itemVisiblePercentThreshold: 50,
-    minimumViewTime: 300, // Question must be visible for at least 300ms to be considered viewed
-  };
-
-  const viewabilityConfigCallbackPairs = useRef([
-    { viewabilityConfig, onViewableItemsChanged },
-  ]);
-
-  const onMomentumScrollBegin = useCallback(() => {
-    lastInteractionTime.current = Date.now();
-    if (showTooltip) {
-      hideTooltip();
-    }
-    
-    // Log scroll movement for debugging
-    console.log(`Scroll movement started from question ${currentIndex}`);
-  }, [showTooltip, currentIndex]);
-
-  const onMomentumScrollEnd = useCallback(() => {
-    const scrollTime = Date.now() - lastInteractionTime.current;
-    console.log(`Scroll transition time: ${scrollTime}ms to question ${currentIndex}`);
-    
-    // Double-check if we need to mark questions as skipped
-    if (previousIndex.current !== currentIndex && previousIndex.current < currentIndex) {
-      // Use our optimized function to handle any missed skipping
-      handleFastScroll(previousIndex.current, currentIndex);
-    }
-    
-    // Update previous index after ensuring skipped questions are marked
-    previousIndex.current = currentIndex;
-  }, [currentIndex, handleFastScroll]);
-
-  // Add this hook to handle question generation
-  const { triggerQuestionGeneration, trackQuestionInteraction } = useQuestionGenerator();
-
-  // Update handleAnswer to track last answer time
-  const handleAnswer = useCallback(async (
-    questionId: string, 
-    selectedOption: number,
-    selectedAnswer: string,
-    isCorrect: boolean,
-    timestamp: number = Date.now(),
-    duration: number = 0
-  ) => {
-    const questionItem = personalizedFeed.find(item => item.id === questionId);
-    if (!questionItem) return;
-    
-    // Get interaction start time if it exists
-    const startTime = interactionStartTimes[questionId];
-    let timeSpent = 0;
-    
-    if (startTime) {
-      timeSpent = Date.now() - startTime;
-      console.log(`Time spent answering question ${questionId}: ${timeSpent}ms`);
-    } else {
-      console.log(`Warning: No start time recorded for answered question ${questionId}`);
-    }
-    
-    // Get the user ID from auth context
-    const userId = user?.id;
-    
-    // Update user profile for personalization
-    const { updatedProfile, weightChange } = updateUserProfile(
-      userProfile,
-      questionId,
-      {
-        wasCorrect: isCorrect,
-        wasSkipped: false,
-        timeSpent: timeSpent
-      },
-      questionItem
-    );
-    
-    // IMPORTANT: Save a copy of the current feed before updating the profile
-    // This prevents the feed from being regenerated by other useEffects
-    const currentFeed = [...personalizedFeed];
-    
-    // Dispatch answer action to mark question as answered
-    dispatch(answerQuestion({ 
-      questionId, 
-      answerIndex: selectedOption, 
-      isCorrect,
-      userId: user?.id // Pass user ID if available
-    }));
-    
-    // Save updated profile to Redux
-    // Let the Redux action handle the syncing with Supabase
-    dispatch(updateUserProfileAction({ 
-      profile: updatedProfile, 
-      userId: user?.id,
-      weightChange: weightChange || undefined // Convert null to undefined to match expected type
-    }));
-    
-    // Determine if we should append new questions to maintain feed continuity
-    const inColdStart = !updatedProfile?.coldStartComplete && 
-                        (updatedProfile?.totalQuestionsAnswered || 0) < 20;
-    
-    if (feedData.length > currentFeed.length) {
-      console.log('Cold start active - maintaining feed continuity');
-      
-      // Create a set of IDs that are already in our feed
-      const existingIds = new Set(currentFeed.map(item => item.id));
-      
-      // Use the personalization system to get additional questions
-      // Get questions that aren't already in our feed
-      const availableQuestions = feedData.filter(item => !existingIds.has(item.id));
-      
-      // Use personalization logic to select new questions instead of sequential selection
-      const { items: personalizedItems, explanations: personalizedExplanations } = 
-        getPersonalizedFeed(availableQuestions, updatedProfile, 5);
-        
-      // Take only questions we don't already have
-      const newQuestions = personalizedItems.filter(item => !existingIds.has(item.id)).slice(0, 3);
-      
-      if (newQuestions.length > 0) {
-        console.log(`Appending ${newQuestions.length} personalized questions to feed`);
-        
-        // Create a new feed with existing + new questions
-        const updatedFeed = [...currentFeed, ...newQuestions];
-        
-        // Add additional explanation about why we added them
-        const combinedExplanations: Record<string, string[]> = { ...feedExplanations };
-        
-        // Add the explanations from the personalization system plus our continuity message
-        newQuestions.forEach((item: FeedItemType) => {
-          combinedExplanations[item.id] = [
-            ...(personalizedExplanations[item.id] || []),
-            `Added to maintain feed continuity`
-          ];
-        });
-        
-        // Update the feed in Redux with the combined feed (old + new questions)
-        // This ensures the current question and its state remain in place
-        dispatch(setPersonalizedFeed({
-          items: updatedFeed,
-          explanations: combinedExplanations,
-          userId: user?.id // Pass userId to allow Redux to handle synchronization
-        }));
-      }
-    }
-    
-    // Remove auto-scrolling behavior - let users control when to move to next question
-    // The user can swipe up manually when ready to see the next question
-    
-    console.log(
-      'Answered question:', 
-      questionId, 
-      'Correct:', 
-      isCorrect, 
-      'Time:', 
-      timeSpent,
-      'Tags:',
-      questionItem.tags || 'None'
-    );
-
-    // Track this question interaction in client-side storage for better topic generation
-    if (user?.id) {
-      // Debug: log the full question item to see what properties are available
-      console.log('\n\n====================== ANSWER TRACKING LOGS ======================');
-      console.log('[FEED] Question properties available:');
-      Object.keys(questionItem).forEach(key => {
-        console.log(`  - ${key}: ${JSON.stringify((questionItem as any)[key])}`);
-      });
-      
-      // Track client-side interaction data for personalized topic generation
-      trackQuestionInteraction(
-        user.id, 
-        questionId, 
-        questionItem.category || 'Unknown',
-        // Handle optional properties safely
-        (questionItem as any).subtopic || undefined,
-        (questionItem as any).branch || undefined,
-        questionItem.tags || [],
-        questionItem.question // Pass the question text
-      );
-      
-      // Log the client-side data being tracked
-      console.log('[FEED] Tracked client-side interaction data:', {
-        questionId,
-        topic: questionItem.category || 'Unknown',
         subtopic: (questionItem as any).subtopic || undefined,
         branch: (questionItem as any).branch || undefined,
         tags: questionItem.tags || [],
@@ -3783,7 +2113,7 @@
         const { data, error } = await supabase
           .from('user_profiles')
           .select('avatar_url')
-          .eq('id', user.id)
+          .eq('id', user?.id)
           .single();
         
         if (error) {
