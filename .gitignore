--- conflicted
+++ resolved
@@ -3,7 +3,6 @@
 
 expo-env.d.ts
 # @end expo-cli
-<<<<<<< HEAD
 
 # Environment Variables
 .env
@@ -11,7 +10,7 @@
 .env.development.local
 .env.test.local
 .env.production.local
-=======
+
+# Deployment
 .vercel
-dist/
->>>>>>> 3b07964f
+dist/